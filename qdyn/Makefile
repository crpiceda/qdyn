#== BEGIN USER SETTINGS =============================================

# 1. Modify the path to the executable file only if you really need to place it elsewhere.
#    If you change it, when you call qdyn.m you must set the input EXEC_PATH as set here
# EXEC_PATH = .
#EXEC_PATH = $(HOME)/qdyn_svn/trunk/src/
#EXEC_PATH = $(HOME)/bin/
<<<<<<< HEAD
EXEC_PATH = /work/e820/e820/cpiceda/build_qdyn/qdyn_github_devel/
=======
EXEC_PATH = /work/e820/e820/cpiceda/build_qdyn/qdyn_github_test/
>>>>>>> df5e6ff4
# 2. Comment/uncomment/add/modify the lines corresponding to your compiler:

# GNU, serial
#Only MPI no openMP
# F90 = mpif90
F90 = ftn
#OPT = -O3 -Wall
# For parallel runs with MPI+OpenMP:
#F90 = mpif90
<<<<<<< HEAD
OPT = -O3 -Wall -fopenmp -fallow-argument-mismatch
=======
OPT = -O3 -Wall -fopenmp -fallow-argument-mismatch -g -fcheck=all -fbounds-check
>>>>>>> df5e6ff4
#OPT = -O2 -w
#-- Intel Fortran --
# F90 = mpiifort
# OPT = -O3 -ip -ipo
# For parallel runs with OpenMP:
# OPT = -O3 -ip -ipo -parallel -qopenmp -par-threshold:50
#-no-inline-factor
#OPT = -O3 -pg -g
#OPT = -O3
#OPT = -Og -g -Wall -Wextra -pedantic -fimplicit-none -fcheck=all -fbacktrace
#OPT = -O0 -warn all -C
#OPT = -O0 -warn all -parallel -par-report3  -C
#OPT = -O0 -g
#OPT = -O3 -ip -ipo -arch SSE2 -tpp7 -xN # pablo.ethz.ch
#OPT = -O3 -ip -ipo -xB   # lapfabio
#OPT = -O3 -ip -ipo -unroll

#-- Lahey Fortran95 --
#F90 = lf95
#OPT = -O
#OPT = --chk aesux

#-- Digital --
#F90 = f95
#OPT = -fast

# 3. Set the compiler option that enables preprocessing in your compiler
# ifort
# PREPROC = -fpp
# gfortran
PREPROC = -cpp
#PG, KAUST server
# CFLAGS = -B/usr/lib/x86_64-linux-gnu
#CFLAGS = '' 

test: F90 = ftn
<<<<<<< HEAD
	OPT = -O3 -Wall -fopenmp -fallow-argument-mismatch
=======
	OPT = -O3 -Wall -fopenmp -fallow-argument-mismatch -g -fcheck=all -fbounds-check
>>>>>>> df5e6ff4
	PREPROC = -cpp

#== END USER SETTINGS =============================================

EXEC = $(EXEC_PATH)/qdyn

OBJS := $(patsubst %.f90,%.o,$(wildcard *.f90))
#OBJS := $($(wildcard *.f90):.f90=.o)

all: $(EXEC)
test: $(EXEC)

$(EXEC): $(OBJS)
	$(F90) $(OPT) $(CFLAGS) -o $@ $(OBJS) $(LIBS)
#	$(F90) $(OPT) -o $@ $(OBJS) $(LIBS)

clean:
	rm -f $(EXEC) $(OBJS) *.M *.mod


.SUFFIXES:
.SUFFIXES: .f90 .o

%.o: %.f90
	$(F90) $(OPT) -c $<

# A special compilation rule for constants.f90:
# Use a preprocessor directive (fpp) to define the path to the source files
# This is needed only to find the kernel files
constants.o: constants.f90
	$(F90) $(OPT) $(PREPROC) -D_FPP_SRC_PATH_="'$(CURDIR)'" -c $<

include Makefile.depend
# DO NOT DELETE<|MERGE_RESOLUTION|>--- conflicted
+++ resolved
@@ -5,11 +5,7 @@
 # EXEC_PATH = .
 #EXEC_PATH = $(HOME)/qdyn_svn/trunk/src/
 #EXEC_PATH = $(HOME)/bin/
-<<<<<<< HEAD
 EXEC_PATH = /work/e820/e820/cpiceda/build_qdyn/qdyn_github_devel/
-=======
-EXEC_PATH = /work/e820/e820/cpiceda/build_qdyn/qdyn_github_test/
->>>>>>> df5e6ff4
 # 2. Comment/uncomment/add/modify the lines corresponding to your compiler:
 
 # GNU, serial
@@ -19,11 +15,9 @@
 #OPT = -O3 -Wall
 # For parallel runs with MPI+OpenMP:
 #F90 = mpif90
-<<<<<<< HEAD
 OPT = -O3 -Wall -fopenmp -fallow-argument-mismatch
-=======
-OPT = -O3 -Wall -fopenmp -fallow-argument-mismatch -g -fcheck=all -fbounds-check
->>>>>>> df5e6ff4
+# some flags useful for compiling
+# OPT = -O3 -Wall -fopenmp -fallow-argument-mismatch -g -fcheck=all -fbounds-check
 #OPT = -O2 -w
 #-- Intel Fortran --
 # F90 = mpiifort
@@ -60,11 +54,7 @@
 #CFLAGS = '' 
 
 test: F90 = ftn
-<<<<<<< HEAD
 	OPT = -O3 -Wall -fopenmp -fallow-argument-mismatch
-=======
-	OPT = -O3 -Wall -fopenmp -fallow-argument-mismatch -g -fcheck=all -fbounds-check
->>>>>>> df5e6ff4
 	PREPROC = -cpp
 
 #== END USER SETTINGS =============================================
