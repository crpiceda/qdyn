! dc3d subroutines by Okada
! wrapper based on subroutine by Shinichi Miyazaki (with his written agreement)
! downloaded in December 2012 from http://www-geod.kugi.kyoto-u.ac.jp/~miyazaki/DC_2010/

module okada

  implicit none
  private

  public :: compute_kernel

contains

! Computes the slip-parallel shear stress (tau) and normal stress (sigma)
! at a point (OX,OY,OZ)
! on a fault with local dip angle O_DIP and strike parallel to X
! induced by unit slip (1 m) on a rectangular fault cell 
! of along-strike size L and along-dip size W 
! centered at (SX,SY,SZ) with dip angle S_DIP and strike parallel to X
! in a homogeneous elastic half-space with Lame moduli LAM and MU.
! The source and receiver faults are either strike-slip or thrust:
! mode = 1 right-lateral strike-slip 
!       -1 left-lateral strike-slip 
!        2 thrust dip-slip
!       -2 normal dip-slip
!
! Notes on sign conventions:
!
! The coordinate system is the one dfined by Okada (1992, https://doi.org/10.1785/BSSA0820021018)
! see also the second figure in https://www.bosai.go.jp/e/dc3d.html :
!   x = horizontal, along-strike
!   y = horizontal, normal to strike, pointing in the direction opposite to the fault dip direction
!   z = vertical, pointing up
! Note that z < 0 under ground, and the fault dips towards y < 0.
!
! The normal vector of the fault (n_f) is defined to point upwards.
! It is the outward normal vector of the footwall side of the fault.
! In compute_kernel, sigma is the normal stress change in the direction n_f, thus:
!   sigma > 0 means dilatant,
!   sigma < 0 means compressive.
!
! The stress drop direction vector (n_dir) is opposite to the direction of slip,
! where slip is defined as the displacement of the hanging wall relative to the footwall.
! In other words, n_dir is the direction of relative motion of the footwall.
! In compute_kernel, tau is the shear stress change in the direction n_dir.
! Because n_dir is opposite to slip, tau is the shear stress DROP, thus:
!   tau > 0 is a stress drop (typically inside the slip area)
!   tau < 0 is a stress increase (typically outside the slip area)
!
! In QDYN, slip is always positive, tau = - K*slip and sigma = - K_n*slip.
!   Because of the minus sign, which is there for analogy with a spring, 
!   the sign convention of QDYN's tau and sigma is opposite to that of compute_kernel's tau and sigma.
!
subroutine compute_kernel(LAM,MU,SX,SY,SZ,S_DIP,L,W,OX,OY,OZ,O_DIP,IRET,tau,sigma,mode)

  use constants, only : PI 

  double precision, intent(in) :: LAM,MU, SX,SY,SZ,S_DIP, L,W,OX,OY,OZ,O_DIP 
  integer, intent(inout) :: IRET
  double precision, intent(inout) :: tau, sigma
  integer, intent(in) :: mode

  double precision :: ALPHA, S_DEPTH, X, Y, Z, &
    UX,UY,UZ,UXX,UYX,UZX,UXY,UYY,UZY,UXZ,UYZ,UZZ, &
    Ustrike, Udip, Unorm
  double precision :: STRESS(3,3), STRAIN(3,3),TR, n_f(3), tau_n(3), n_dir(3)

  ALPHA = (LAM+MU)/(LAM+2d0*MU)

  S_DEPTH = -1d0*SZ

  select case (mode)
    case (1) ! strike-slip (right-lateral)
      Ustrike = 1d0
      Udip = 0d0
      n_dir(1) = -1d0
      n_dir(2) = 0d0
      n_dir(3) = 0d0
    case (-1) ! strike-slip (left-lateral)
      Ustrike = -1d0
      Udip = 0d0
      n_dir(1) = 1d0
      n_dir(2) = 0d0
      n_dir(3) = 0d0
    case (2) ! dip-slip (thrust)
      Ustrike = 0d0
      Udip = 1d0
      n_dir(1) = 0d0
      n_dir(2) = -cos(O_DIP/180d0*PI)
      n_dir(3) = -sin(O_DIP/180d0*PI)
    case (-2) ! dip-slip (normal)
      Ustrike = 0d0
      Udip = -1d0
      n_dir(1) = 0d0
<<<<<<< HEAD
      n_dir(2) = cos(O_DIP/180d0*PI) ! no minus sign (footwall moves up)
      n_dir(3) = sin(O_DIP/180d0*PI) ! no minus sign
=======
      n_dir(2) = cos(O_DIP/180d0*PI)
      n_dir(3) = sin(O_DIP/180d0*PI)
>>>>>>> aafb1e34
    case default
      stop 'FATAL ERROR in okada.compute_kernel : mode should be +/- 1 (strike-slip) or 2 (thrust)'
  end select
  Unorm = 0d0 ! no opening

  X = OX-SX
  Y = OY-SY
  Z = OZ
!Normal vector of receiver fault
  n_f(1) = 0d0
  n_f(2) = -sin(O_DIP/180d0*PI)
  n_f(3) = cos(O_DIP/180d0*PI)
 
  call DC3D(ALPHA,X,Y,Z,S_DEPTH,S_DIP,-0.5d0*L,0.5d0*L,-0.5d0*W,0.5d0*W, &
            Ustrike,Udip,Unorm,   &
            UX,UY,UZ,UXX,UYX,UZX,UXY,UYY,UZY,UXZ,UYZ,UZZ,IRET)

  STRAIN(1,1) = UXX
  STRAIN(1,2) = 0.5d0*(UXY+UYX)
  STRAIN(1,3) = 0.5d0*(UXZ+UZX)
  STRAIN(2,1) = STRAIN(1,2)
  STRAIN(2,2) = UYY
  STRAIN(2,3) = 0.5d0*(UYZ+UZY)
  STRAIN(3,1) = STRAIN(1,3)
  STRAIN(3,2) = STRAIN(2,3)
  STRAIN(3,3) = UZZ
  TR = STRAIN(1,1)+STRAIN(2,2)+STRAIN(3,3)

  STRESS = 2d0*MU*STRAIN
  STRESS(1,1) = STRESS(1,1)+LAM*TR
  STRESS(2,2) = STRESS(2,2)+LAM*TR
  STRESS(3,3) = STRESS(3,3)+LAM*TR
  
  tau_n(1) = STRESS(1,1)*n_f(1)+STRESS(1,2)*n_f(2)+STRESS(1,3)*n_f(3)
  tau_n(2) = STRESS(2,1)*n_f(1)+STRESS(2,2)*n_f(2)+STRESS(2,3)*n_f(3)
  tau_n(3) = STRESS(3,1)*n_f(1)+STRESS(3,2)*n_f(2)+STRESS(3,3)*n_f(3)

  tau = tau_n(1)*n_dir(1)+tau_n(2)*n_dir(2)+tau_n(3)*n_dir(3)
  sigma = tau_n(1)*n_f(1)+tau_n(2)*n_f(2)+tau_n(3)*n_f(3)

end subroutine compute_kernel


!========================================================================
      SUBROUTINE  UA0(X,Y,D,POT1,POT2,POT3,POT4,U)                      

      DOUBLE PRECISION :: X,Y,D,POT1,POT2,POT3,POT4,U 
      DOUBLE PRECISION :: F0,F1,F3,PI2                                       
      INTEGER :: I
      DOUBLE PRECISION :: DU
      DOUBLE PRECISION :: ALP1,ALP2,ALP3,ALP4,ALP5,SD,CD,SDSD,  &
                          CDCD,SDCD,S2D,C2D
      DOUBLE PRECISION :: P,Q,S,T,XY,X2,Y2,D2,R,R2,R3,R5,QR,QRX,  &
                          A3,A5,B3,C3,UY,VY,WY,UZ,VZ,WZ
      DIMENSION U(12),DU(12) 
                                          

!                                                                       

!********************************************************************   

!*****    DISPLACEMENT AND STRAIN AT DEPTH (PART-A)             *****   

!*****    DUE TO BURIED POINT SOURCE IN A SEMIINFINITE MEDIUM   *****   

!********************************************************************   

!                                                                       

!***** INPUT                                                            

!*****   X,Y,D : STATION COORDINATES IN FAULT SYSTEM                    

!*****   POT1-POT4 : STRIKE-, DIP-, TENSILE- AND INFLATE-POTENCY        

!***** OUTPUT                                                           

!*****   U(12) : DISPLACEMENT AND THEIR DERIVATIVES                     

!                                                                       

      COMMON /C0/ALP1,ALP2,ALP3,ALP4,ALP5,SD,CD,SDSD,CDCD,SDCD,S2D,C2D  

      COMMON /C1/P,Q,S,T,XY,X2,Y2,D2,R,R2,R3,R5,QR,QRX,A3,A5,B3,C3,   &  

                UY,VY,WY,UZ,VZ,WZ                                      

      DATA F0,F1,F3/0.D0,1.D0,3.D0/                                     

      DATA PI2/6.283185307179586D0/                                     

!-----                                                                  

      DO 111  I=1,12                                                    

  111 U(I)=F0                                                           

!======================================                                 

!=====  STRIKE-SLIP CONTRIBUTION  =====                                 

!======================================                                 

      IF(POT1.NE.F0) THEN                                               

        DU( 1)= ALP1*Q/R3    +ALP2*X2*QR                                

        DU( 2)= ALP1*X/R3*SD +ALP2*XY*QR                                

        DU( 3)=-ALP1*X/R3*CD +ALP2*X*D*QR                               

        DU( 4)= X*QR*(-ALP1 +ALP2*(F1+A5) )                             

        DU( 5)= ALP1*A3/R3*SD +ALP2*Y*QR*A5                             

        DU( 6)=-ALP1*A3/R3*CD +ALP2*D*QR*A5                             

        DU( 7)= ALP1*(SD/R3-Y*QR) +ALP2*F3*X2/R5*UY                     

        DU( 8)= F3*X/R5*(-ALP1*Y*SD +ALP2*(Y*UY+Q) )                    

        DU( 9)= F3*X/R5*( ALP1*Y*CD +ALP2*D*UY )                        

        DU(10)= ALP1*(CD/R3+D*QR) +ALP2*F3*X2/R5*UZ                     

        DU(11)= F3*X/R5*( ALP1*D*SD +ALP2*Y*UZ )                        

        DU(12)= F3*X/R5*(-ALP1*D*CD +ALP2*(D*UZ-Q) )                    

        DO 222 I=1,12                                                   

  222   U(I)=U(I)+POT1/PI2*DU(I)                                        

      ENDIF                                                             

!===================================                                    

!=====  DIP-SLIP CONTRIBUTION  =====                                    

!===================================                                    

      IF(POT2.NE.F0) THEN                                               

        DU( 1)=            ALP2*X*P*QR                                  

        DU( 2)= ALP1*S/R3 +ALP2*Y*P*QR                                  

        DU( 3)=-ALP1*T/R3 +ALP2*D*P*QR                                  

        DU( 4)=                 ALP2*P*QR*A5                            

        DU( 5)=-ALP1*F3*X*S/R5 -ALP2*Y*P*QRX                            

        DU( 6)= ALP1*F3*X*T/R5 -ALP2*D*P*QRX                            

        DU( 7)=                          ALP2*F3*X/R5*VY                

        DU( 8)= ALP1*(S2D/R3-F3*Y*S/R5) +ALP2*(F3*Y/R5*VY+P*QR)         

        DU( 9)=-ALP1*(C2D/R3-F3*Y*T/R5) +ALP2*F3*D/R5*VY                

        DU(10)=                          ALP2*F3*X/R5*VZ                

        DU(11)= ALP1*(C2D/R3+F3*D*S/R5) +ALP2*F3*Y/R5*VZ                

        DU(12)= ALP1*(S2D/R3-F3*D*T/R5) +ALP2*(F3*D/R5*VZ-P*QR)         

        DO 333 I=1,12                                                   

  333   U(I)=U(I)+POT2/PI2*DU(I)                                        

      ENDIF                                                             

!========================================                               

!=====  TENSILE-FAULT CONTRIBUTION  =====                               

!========================================                               

      IF(POT3.NE.F0) THEN                                               

        DU( 1)= ALP1*X/R3 -ALP2*X*Q*QR                                  

        DU( 2)= ALP1*T/R3 -ALP2*Y*Q*QR                                  

        DU( 3)= ALP1*S/R3 -ALP2*D*Q*QR                                  

        DU( 4)= ALP1*A3/R3     -ALP2*Q*QR*A5                            

        DU( 5)=-ALP1*F3*X*T/R5 +ALP2*Y*Q*QRX                            

        DU( 6)=-ALP1*F3*X*S/R5 +ALP2*D*Q*QRX                            

        DU( 7)=-ALP1*F3*XY/R5           -ALP2*X*QR*WY                   

        DU( 8)= ALP1*(C2D/R3-F3*Y*T/R5) -ALP2*(Y*WY+Q)*QR               

        DU( 9)= ALP1*(S2D/R3-F3*Y*S/R5) -ALP2*D*QR*WY                   

        DU(10)= ALP1*F3*X*D/R5          -ALP2*X*QR*WZ                   

        DU(11)=-ALP1*(S2D/R3-F3*D*T/R5) -ALP2*Y*QR*WZ                   

        DU(12)= ALP1*(C2D/R3+F3*D*S/R5) -ALP2*(D*WZ-Q)*QR               

        DO 444 I=1,12                                                   

  444   U(I)=U(I)+POT3/PI2*DU(I)                                        

      ENDIF                                                             

!=========================================                              

!=====  INFLATE SOURCE CONTRIBUTION  =====                              

!=========================================                              

      IF(POT4.NE.F0) THEN                                               

        DU( 1)=-ALP1*X/R3                                               

        DU( 2)=-ALP1*Y/R3                                               

        DU( 3)=-ALP1*D/R3                                               

        DU( 4)=-ALP1*A3/R3                                              

        DU( 5)= ALP1*F3*XY/R5                                           

        DU( 6)= ALP1*F3*X*D/R5                                          

        DU( 7)= DU(5)                                                   

        DU( 8)=-ALP1*B3/R3                                              

        DU( 9)= ALP1*F3*Y*D/R5                                          

        DU(10)=-DU(6)                                                   

        DU(11)=-DU(9)                                                   

        DU(12)= ALP1*C3/R3                                              

        DO 555 I=1,12                                                   

  555   U(I)=U(I)+POT4/PI2*DU(I)                                        

      ENDIF                                                             

      RETURN                                                            

      END SUBROUTINE  UA0                                                              

      SUBROUTINE  UB0(X,Y,D,Z,POT1,POT2,POT3,POT4,U)                    
      INTEGER :: I
      DOUBLE PRECISION :: X,Y,D,Z,POT1,POT2,POT3,POT4,U,DU  
      DOUBLE PRECISION :: F0,F1,F2,F3,F4,F5,F8,F9,PI2                                    
      DOUBLE PRECISION :: ALP1,ALP2,ALP3,ALP4,ALP5,SD,CD,SDSD,  &
                          CDCD,SDCD,S2D,C2D
      DOUBLE PRECISION :: P,Q,S,T,XY,X2,Y2,D2,R,R2,R3,R5,QR,QRX,  &
                          A3,A5,B3,C3,UY,VY,WY,UZ,VZ,WZ
      DIMENSION U(12),DU(12)                                            
      DOUBLE PRECISION :: C, RD, D12, D32, D33, D53, D54
      DOUBLE PRECISION :: FI1, FI2, FI3, FI4, FI5, &
                          FJ1, FJ2, FJ3, FJ4, FK1, FK2, FK3
!                                                                      

!********************************************************************   

!*****    DISPLACEMENT AND STRAIN AT DEPTH (PART-B)             *****   

!*****    DUE TO BURIED POINT SOURCE IN A SEMIINFINITE MEDIUM   *****   

!********************************************************************   

!                                                                       

!***** INPUT                                                            

!*****   X,Y,D,Z : STATION COORDINATES IN FAULT SYSTEM                  

!*****   POT1-POT4 : STRIKE-, DIP-, TENSILE- AND INFLATE-POTENCY        

!***** OUTPUT                                                           

!*****   U(12) : DISPLACEMENT AND THEIR DERIVATIVES                     

!                                                                       

      COMMON /C0/ALP1,ALP2,ALP3,ALP4,ALP5,SD,CD,SDSD,CDCD,SDCD,S2D,C2D  

      COMMON /C1/P,Q,S,T,XY,X2,Y2,D2,R,R2,R3,R5,QR,QRX,A3,A5,B3,C3, &    

                 UY,VY,WY,UZ,VZ,WZ                                      

      DATA F0,F1,F2,F3,F4,F5,F8,F9   &                                   

             /0.D0,1.D0,2.D0,3.D0,4.D0,5.D0,8.D0,9.D0/                 

      DATA PI2/6.283185307179586D0/                                     

!-----                                                                  

      C=D+Z                                                             

      RD=R+D                                                            

      D12=F1/(R*RD*RD)                                                  

      D32=D12*(F2*R+D)/R2                                               

      D33=D12*(F3*R+D)/(R2*RD)                                          

      D53=D12*(F8*R2+F9*R*D+F3*D2)/(R2*R2*RD)                           

      D54=D12*(F5*R2+F4*R*D+D2)/R3*D12                                  

!-----                                                                  

      FI1= Y*(D12-X2*D33)                                               

      FI2= X*(D12-Y2*D33)                                               

      FI3= X/R3-FI2                                                     

      FI4=-XY*D32                                                       

      FI5= F1/(R*RD)-X2*D32                                             

      FJ1=-F3*XY*(D33-X2*D54)                                           

      FJ2= F1/R3-F3*D12+F3*X2*Y2*D54                                    

      FJ3= A3/R3-FJ2                                                    

      FJ4=-F3*XY/R5-FJ1                                                 

      FK1=-Y*(D32-X2*D53)                                               

      FK2=-X*(D32-Y2*D53)                                               

      FK3=-F3*X*D/R5-FK2                                                

!-----                                                                  

      DO 111  I=1,12                                                    

  111 U(I)=F0                                                           

!======================================                                 

!=====  STRIKE-SLIP CONTRIBUTION  =====                                 

!======================================                                 

      IF(POT1.NE.F0) THEN                                               

        DU( 1)=-X2*QR  -ALP3*FI1*SD                                     

        DU( 2)=-XY*QR  -ALP3*FI2*SD                                     

        DU( 3)=-C*X*QR -ALP3*FI4*SD                                     

        DU( 4)=-X*QR*(F1+A5) -ALP3*FJ1*SD                               

        DU( 5)=-Y*QR*A5      -ALP3*FJ2*SD                               

        DU( 6)=-C*QR*A5      -ALP3*FK1*SD                               

        DU( 7)=-F3*X2/R5*UY      -ALP3*FJ2*SD                           

        DU( 8)=-F3*XY/R5*UY-X*QR -ALP3*FJ4*SD                           

        DU( 9)=-F3*C*X/R5*UY     -ALP3*FK2*SD                           

        DU(10)=-F3*X2/R5*UZ  +ALP3*FK1*SD                               

        DU(11)=-F3*XY/R5*UZ  +ALP3*FK2*SD                               

        DU(12)= F3*X/R5*(-C*UZ +ALP3*Y*SD)                              

        DO 222 I=1,12                                                   

  222   U(I)=U(I)+POT1/PI2*DU(I)                                        

      ENDIF                                                             

!===================================                                    

!=====  DIP-SLIP CONTRIBUTION  =====                                    

!===================================                                    

      IF(POT2.NE.F0) THEN                                               

        DU( 1)=-X*P*QR +ALP3*FI3*SDCD                                   

        DU( 2)=-Y*P*QR +ALP3*FI1*SDCD                                   

        DU( 3)=-C*P*QR +ALP3*FI5*SDCD                                   

        DU( 4)=-P*QR*A5 +ALP3*FJ3*SDCD                                  

        DU( 5)= Y*P*QRX +ALP3*FJ1*SDCD                                  

        DU( 6)= C*P*QRX +ALP3*FK3*SDCD                                  

        DU( 7)=-F3*X/R5*VY      +ALP3*FJ1*SDCD                          

        DU( 8)=-F3*Y/R5*VY-P*QR +ALP3*FJ2*SDCD                          

        DU( 9)=-F3*C/R5*VY      +ALP3*FK1*SDCD                          

        DU(10)=-F3*X/R5*VZ -ALP3*FK3*SDCD                               

        DU(11)=-F3*Y/R5*VZ -ALP3*FK1*SDCD                               

        DU(12)=-F3*C/R5*VZ +ALP3*A3/R3*SDCD                             

        DO 333 I=1,12                                                   

  333   U(I)=U(I)+POT2/PI2*DU(I)                                        

      ENDIF                                                             

!========================================                               

!=====  TENSILE-FAULT CONTRIBUTION  =====                               

!========================================                               

      IF(POT3.NE.F0) THEN                                               

        DU( 1)= X*Q*QR -ALP3*FI3*SDSD                                   

        DU( 2)= Y*Q*QR -ALP3*FI1*SDSD                                   

        DU( 3)= C*Q*QR -ALP3*FI5*SDSD                                   

        DU( 4)= Q*QR*A5 -ALP3*FJ3*SDSD                                  

        DU( 5)=-Y*Q*QRX -ALP3*FJ1*SDSD                                  

        DU( 6)=-C*Q*QRX -ALP3*FK3*SDSD                                  

        DU( 7)= X*QR*WY     -ALP3*FJ1*SDSD                              

        DU( 8)= QR*(Y*WY+Q) -ALP3*FJ2*SDSD                              

        DU( 9)= C*QR*WY     -ALP3*FK1*SDSD                              

        DU(10)= X*QR*WZ +ALP3*FK3*SDSD                                  

        DU(11)= Y*QR*WZ +ALP3*FK1*SDSD                                  

        DU(12)= C*QR*WZ -ALP3*A3/R3*SDSD                                

        DO 444 I=1,12                                                   

  444   U(I)=U(I)+POT3/PI2*DU(I)                                        

      ENDIF                                                             

!=========================================                              

!=====  INFLATE SOURCE CONTRIBUTION  =====                              

!=========================================                              

      IF(POT4.NE.F0) THEN                                               

        DU( 1)= ALP3*X/R3                                               

        DU( 2)= ALP3*Y/R3                                               

        DU( 3)= ALP3*D/R3                                               

        DU( 4)= ALP3*A3/R3                                              

        DU( 5)=-ALP3*F3*XY/R5                                           

        DU( 6)=-ALP3*F3*X*D/R5                                          

        DU( 7)= DU(5)                                                   

        DU( 8)= ALP3*B3/R3                                              

        DU( 9)=-ALP3*F3*Y*D/R5                                          

        DU(10)=-DU(6)                                                   

        DU(11)=-DU(9)                                                   

        DU(12)=-ALP3*C3/R3                                              

        DO 555 I=1,12                                                   

  555   U(I)=U(I)+POT4/PI2*DU(I)                                        

      ENDIF                                                             

      RETURN                                                            

      END  SUBROUTINE  UB0                                                             

      SUBROUTINE  UC0(X,Y,D,Z,POT1,POT2,POT3,POT4,U)                    
      INTEGER :: I      
      DOUBLE PRECISION :: X,Y,D,Z,POT1,POT2,POT3,POT4,U,DU
      DOUBLE PRECISION :: F0,F1,F2,F3,F5,F7,F10,F15,PI2                                        
      DOUBLE PRECISION :: ALP1,ALP2,ALP3,ALP4,ALP5,SD,CD,SDSD,  &
                          CDCD,SDCD,S2D,C2D
      DOUBLE PRECISION :: P,Q,S,T,XY,X2,Y2,D2,R,R2,R3,R5,QR,QRX,  &
                          A3,A5,B3,C3
      DIMENSION U(12),DU(12)                                            
      DOUBLE PRECISION :: C,Q2,R7,A7,B5,B7,C5,C7,D7,QR5,QR7,DR5 
!                                                                       

!********************************************************************   

!*****    DISPLACEMENT AND STRAIN AT DEPTH (PART-B)             *****   

!*****    DUE TO BURIED POINT SOURCE IN A SEMIINFINITE MEDIUM   *****   

!********************************************************************   

!                                                                       

!***** INPUT                                                            

!*****   X,Y,D,Z : STATION COORDINATES IN FAULT SYSTEM                  

!*****   POT1-POT4 : STRIKE-, DIP-, TENSILE- AND INFLATE-POTENCY        

!***** OUTPUT                                                           

!*****   U(12) : DISPLACEMENT AND THEIR DERIVATIVES                     

!                                                                       

      COMMON /C0/ALP1,ALP2,ALP3,ALP4,ALP5,SD,CD,SDSD,CDCD,SDCD,S2D,C2D  

      COMMON /C1/P,Q,S,T,XY,X2,Y2,D2,R,R2,R3,R5,QR,QRX,A3,A5,B3,C3      

      DATA F0,F1,F2,F3,F5,F7,F10,F15     &                               

              /0.D0,1.D0,2.D0,3.D0,5.D0,7.D0,10.D0,15.D0/               

      DATA PI2/6.283185307179586D0/                                     

!-----                                                                  

      C=D+Z                                                             

      Q2=Q*Q                                                            

      R7=R5*R2                                                          

      A7=F1-F7*X2/R2                                                    

      B5=F1-F5*Y2/R2                                                    

      B7=F1-F7*Y2/R2                                                    

      C5=F1-F5*D2/R2                                                    

      C7=F1-F7*D2/R2                                                    

      D7=F2-F7*Q2/R2                                                    

      QR5=F5*Q/R2                                                       

      QR7=F7*Q/R2                                                       

      DR5=F5*D/R2                                                       

!-----                                                                  

      DO 111  I=1,12                                                    

  111 U(I)=F0                                                           

!======================================                                 

!=====  STRIKE-SLIP CONTRIBUTION  =====                                 

!======================================                                 

      IF(POT1.NE.F0) THEN                                               

        DU( 1)=-ALP4*A3/R3*CD  +ALP5*C*QR*A5                            

        DU( 2)= F3*X/R5*( ALP4*Y*CD +ALP5*C*(SD-Y*QR5) )                

        DU( 3)= F3*X/R5*(-ALP4*Y*SD +ALP5*C*(CD+D*QR5) )                

        DU( 4)= ALP4*F3*X/R5*(F2+A5)*CD   -ALP5*C*QRX*(F2+A7)           

        DU( 5)= F3/R5*( ALP4*Y*A5*CD +ALP5*C*(A5*SD-Y*QR5*A7) )         

        DU( 6)= F3/R5*(-ALP4*Y*A5*SD +ALP5*C*(A5*CD+D*QR5*A7) )         

        DU( 7)= DU(5)                                                   

        DU( 8)= F3*X/R5*( ALP4*B5*CD -ALP5*F5*C/R2*(F2*Y*SD+Q*B7) )     

        DU( 9)= F3*X/R5*(-ALP4*B5*SD +ALP5*F5*C/R2*(D*B7*SD-Y*C7*CD) )  

        DU(10)= F3/R5*   (-ALP4*D*A5*CD +ALP5*C*(A5*CD+D*QR5*A7) )      

        DU(11)= F15*X/R7*( ALP4*Y*D*CD  +ALP5*C*(D*B7*SD-Y*C7*CD) )     

        DU(12)= F15*X/R7*(-ALP4*Y*D*SD  +ALP5*C*(F2*D*CD-Q*C7) )        

        DO 222 I=1,12                                                   

  222   U(I)=U(I)+POT1/PI2*DU(I)                                        

      ENDIF                                                             

!===================================                                    

!=====  DIP-SLIP CONTRIBUTION  =====                                    

!===================================                                    

      IF(POT2.NE.F0) THEN                                               

        DU( 1)= ALP4*F3*X*T/R5          -ALP5*C*P*QRX                   

        DU( 2)=-ALP4/R3*(C2D-F3*Y*T/R2) +ALP5*F3*C/R5*(S-Y*P*QR5)       

        DU( 3)=-ALP4*A3/R3*SDCD         +ALP5*F3*C/R5*(T+D*P*QR5)       

        DU( 4)= ALP4*F3*T/R5*A5              -ALP5*F5*C*P*QR/R2*A7      

        DU( 5)= F3*X/R5*(ALP4*(C2D-F5*Y*T/R2)-ALP5*F5*C/R2*(S-Y*P*QR7)) 

        DU( 6)= F3*X/R5*(ALP4*(F2+A5)*SDCD   -ALP5*F5*C/R2*(T+D*P*QR7)) 

        DU( 7)= DU(5)                                                   

        DU( 8)= F3/R5*(ALP4*(F2*Y*C2D+T*B5)    &                         

                                     +ALP5*C*(S2D-F10*Y*S/R2-P*QR5*B7)) 

        DU( 9)= F3/R5*(ALP4*Y*A5*SDCD-ALP5*C*((F3+A5)*C2D+Y*P*DR5*QR7)) 

        DU(10)= F3*X/R5*(-ALP4*(S2D-T*DR5) -ALP5*F5*C/R2*(T+D*P*QR7))   

        DU(11)= F3/R5*(-ALP4*(D*B5*C2D+Y*C5*S2D)    &                    

                                      -ALP5*C*((F3+A5)*C2D+Y*P*DR5*QR7))

        DU(12)= F3/R5*(-ALP4*D*A5*SDCD-ALP5*C*(S2D-F10*D*T/R2+P*QR5*C7))

        DO 333 I=1,12                                                   

  333   U(I)=U(I)+POT2/PI2*DU(I)                                        

      ENDIF                                                             

!========================================                               

!=====  TENSILE-FAULT CONTRIBUTION  =====                               

!========================================                               

      IF(POT3.NE.F0) THEN                                               

        DU( 1)= F3*X/R5*(-ALP4*S +ALP5*(C*Q*QR5-Z))                     

        DU( 2)= ALP4/R3*(S2D-F3*Y*S/R2)+ALP5*F3/R5*(C*(T-Y+Y*Q*QR5)-Y*Z)

        DU( 3)=-ALP4/R3*(F1-A3*SDSD)   -ALP5*F3/R5*(C*(S-D+D*Q*QR5)-D*Z)

        DU( 4)=-ALP4*F3*S/R5*A5 +ALP5*(C*QR*QR5*A7-F3*Z/R5*A5)          

        DU( 5)= F3*X/R5*(-ALP4*(S2D-F5*Y*S/R2)    &                      

                                     -ALP5*F5/R2*(C*(T-Y+Y*Q*QR7)-Y*Z)) 

        DU( 6)= F3*X/R5*( ALP4*(F1-(F2+A5)*SDSD)    &                    

                                     +ALP5*F5/R2*(C*(S-D+D*Q*QR7)-D*Z)) 

        DU( 7)= DU(5)                                                   

        DU( 8)= F3/R5*(-ALP4*(F2*Y*S2D+S*B5)    &                        

                      -ALP5*(C*(F2*SDSD+F10*Y*(T-Y)/R2-Q*QR5*B7)+Z*B5)) 

        DU( 9)= F3/R5*( ALP4*Y*(F1-A5*SDSD)     &                        

                      +ALP5*(C*(F3+A5)*S2D-Y*DR5*(C*D7+Z)))             

        DU(10)= F3*X/R5*(-ALP4*(C2D+S*DR5)       &                       

                     +ALP5*(F5*C/R2*(S-D+D*Q*QR7)-F1-Z*DR5))            

        DU(11)= F3/R5*( ALP4*(D*B5*S2D-Y*C5*C2D)    &                    

                     +ALP5*(C*((F3+A5)*S2D-Y*DR5*D7)-Y*(F1+Z*DR5)))     

        DU(12)= F3/R5*(-ALP4*D*(F1-A5*SDSD)      &                       

                     -ALP5*(C*(C2D+F10*D*(S-D)/R2-Q*QR5*C7)+Z*(F1+C5))) 

        DO 444 I=1,12                                                   

  444   U(I)=U(I)+POT3/PI2*DU(I)                                        

      ENDIF                                                             

!=========================================                              

!=====  INFLATE SOURCE CONTRIBUTION  =====                              

!=========================================                              

      IF(POT4.NE.F0) THEN                                               

        DU( 1)= ALP4*F3*X*D/R5                                          

        DU( 2)= ALP4*F3*Y*D/R5                                          

        DU( 3)= ALP4*C3/R3                                              

        DU( 4)= ALP4*F3*D/R5*A5                                         

        DU( 5)=-ALP4*F15*XY*D/R7                                        

        DU( 6)=-ALP4*F3*X/R5*C5                                         

        DU( 7)= DU(5)                                                   

        DU( 8)= ALP4*F3*D/R5*B5                                         

        DU( 9)=-ALP4*F3*Y/R5*C5                                         

        DU(10)= DU(6)                                                   

        DU(11)= DU(9)                                                   

        DU(12)= ALP4*F3*D/R5*(F2+C5)                                    

        DO 555 I=1,12                                                   

  555   U(I)=U(I)+POT4/PI2*DU(I)                                        

      ENDIF                                                             

      RETURN                                                            

      END  SUBROUTINE  UC0                                                             

      SUBROUTINE  DC3D(ALPHA,X,Y,Z,DEPTH,DIP,    &                       

                    AL1,AL2,AW1,AW2,DISL1,DISL2,DISL3,    &              

                    UX,UY,UZ,UXX,UYX,UZX,UXY,UYY,UZY,UXZ,UYZ,UZZ,IRET)  


      DOUBLE PRECISION ::  ALPHA,X,Y,Z,DEPTH,DIP,AL1,AL2,AW1,AW2,  &
                           DISL1,DISL2,DISL3,UX,UY,UZ,UXX,UYX,  &
                           UZX,UXY,UYY,UZY,UXZ,UYZ,UZZ             
      INTEGER :: I,IRET,KXI,KET,K,J
      DOUBLE PRECISION ::  F0,EPS 
      DOUBLE PRECISION :: ALP1,ALP2,ALP3,ALP4,ALP5,SD,CD
      DOUBLE PRECISION :: U,DUA,DUB,DUC,AALPHA,DDIP,ZZ,DD1,DD2,DD3,  &
                          XI,D,P,Q,ET,R12,R21,R22,DU
!                                                                       

!********************************************************************   

!*****                                                          *****   

!*****    DISPLACEMENT AND STRAIN AT DEPTH                      *****   

!*****    DUE TO BURIED FINITE FAULT IN A SEMIINFINITE MEDIUM   *****   

!*****              CODED BY  Y.OKADA ... SEP.1991              *****   

!*****              REVISED ... NOV.1991, APR.1992, MAY.1993,   *****   

!*****                          JUL.1993                        *****   

!********************************************************************   

!                                                                       

!***** INPUT                                                            

!*****   ALPHA : MEDIUM CONSTANT  (LAMBDA+MYU)/(LAMBDA+2*MYU)           

!*****   X,Y,Z : COORDINATE OF OBSERVING POINT                          

!*****   DEPTH : DEPTH OF REFERENCE POINT                               

!*****   DIP   : DIP-ANGLE (DEGREE)                                     

!*****   AL1,AL2   : FAULT LENGTH RANGE                                 

!*****   AW1,AW2   : FAULT WIDTH RANGE                                  

!*****   DISL1-DISL3 : STRIKE-, DIP-, TENSILE-DISLOCATIONS              

!                                                                       

!***** OUTPUT                                                           

!*****   UX, UY, UZ  : DISPLACEMENT ( UNIT=(UNIT OF DISL)               

!*****   UXX,UYX,UZX : X-DERIVATIVE ( UNIT=(UNIT OF DISL) /             

!*****   UXY,UYY,UZY : Y-DERIVATIVE        (UNIT OF X,Y,Z,DEPTH,AL,AW) )

!*****   UXZ,UYZ,UZZ : Z-DERIVATIVE                                     

!*****   IRET        : RETURN CODE  ( =0....NORMAL,   =1....SINGULAR )  

!                                                                       

      COMMON /C0/ALP1,ALP2,ALP3,ALP4,ALP5,SD,CD                                         

      DIMENSION  XI(2),ET(2),KXI(2),KET(2)                              

      DIMENSION  U(12),DU(12),DUA(12),DUB(12),DUC(12)                   

      DATA  F0,EPS/ 0.D0, 1.D-6 /                                       

!-----                                                                  

      IF(Z.GT.0.) WRITE(6,'('' ** POSITIVE Z WAS GIVEN IN SUB-DC3D'')') 

      DO 111 I=1,12                                                     

        U  (I)=F0                                                       

        DUA(I)=F0                                                       

        DUB(I)=F0                                                       

        DUC(I)=F0                                                       

  111 CONTINUE                                                          

      AALPHA=ALPHA                                                      

      DDIP=DIP                                                          

      CALL DCCON0(AALPHA,DDIP)                                          

!-----                                                                  

      ZZ=Z                                                              

      DD1=DISL1                                                         

      DD2=DISL2                                                         

      DD3=DISL3                                                         

      XI(1)=X-AL1                                                       

      XI(2)=X-AL2                                                       

      IF(ABS(XI(1)).LT.EPS) XI(1)=F0                                   

      IF(ABS(XI(2)).LT.EPS) XI(2)=F0                                   

!======================================                                 

!=====  REAL-SOURCE CONTRIBUTION  =====                                 

!======================================                                 

      D=DEPTH+Z                                                         

      P=Y*CD+D*SD                                                       

      Q=Y*SD-D*CD                                                       

      ET(1)=P-AW1                                                       

      ET(2)=P-AW2                                                       

      IF(ABS(Q).LT.EPS)  Q=F0                                          

      IF(ABS(ET(1)).LT.EPS) ET(1)=F0                                   

      IF(ABS(ET(2)).LT.EPS) ET(2)=F0                                   

!--------------------------------                                       

!----- REJECT SINGULAR CASE -----                                       

!--------------------------------                                       

!----- ON FAULT EDGE                                                    

      IF(Q.EQ.F0      &                                                  

         .AND.(    (XI(1)*XI(2).LE.F0 .AND. ET(1)*ET(2).EQ.F0)    &      

               .OR.(ET(1)*ET(2).LE.F0 .AND. XI(1)*XI(2).EQ.F0) ))   &    

         GO TO 99                                                       

!----- ON NEGATIVE EXTENSION OF FAULT EDGE                              

      KXI(1)=0                                                          

      KXI(2)=0                                                          

      KET(1)=0                                                          

      KET(2)=0                                                          

      R12=SQRT(XI(1)*XI(1)+ET(2)*ET(2)+Q*Q)                            

      R21=SQRT(XI(2)*XI(2)+ET(1)*ET(1)+Q*Q)                            

      R22=SQRT(XI(2)*XI(2)+ET(2)*ET(2)+Q*Q)                            

      IF(XI(1).LT.F0 .AND. R21+XI(2).LT.EPS) KXI(1)=1                   

      IF(XI(1).LT.F0 .AND. R22+XI(2).LT.EPS) KXI(2)=1                   

      IF(ET(1).LT.F0 .AND. R12+ET(2).LT.EPS) KET(1)=1                   

      IF(ET(1).LT.F0 .AND. R22+ET(2).LT.EPS) KET(2)=1                   

!=====                                                                  

      DO 223 K=1,2                                                      

      DO 222 J=1,2                                                      

        CALL DCCON2(XI(J),ET(K),Q,SD,CD,KXI(K),KET(J))                  

        CALL UA(XI(J),ET(K),Q,DD1,DD2,DD3,DUA)                          

!-----                                                                  

        DO 220 I=1,10,3                                                 

          DU(I)  =-DUA(I)                                               

          DU(I+1)=-DUA(I+1)*CD+DUA(I+2)*SD                              

          DU(I+2)=-DUA(I+1)*SD-DUA(I+2)*CD                              

          IF(I.LT.10) GO TO 220                                         

          DU(I)  =-DU(I)                                                

          DU(I+1)=-DU(I+1)                                              

          DU(I+2)=-DU(I+2)                                              

  220   CONTINUE                                                        

        DO 221 I=1,12                                                   

          IF(J+K.NE.3) U(I)=U(I)+DU(I)                                  

          IF(J+K.EQ.3) U(I)=U(I)-DU(I)                                  

  221   CONTINUE                                                        

!-----                                                                  

  222 CONTINUE                                                          

  223 CONTINUE                                                          

!=======================================                                

!=====  IMAGE-SOURCE CONTRIBUTION  =====                                

!=======================================                                

      D=DEPTH-Z                                                         

      P=Y*CD+D*SD                                                       

      Q=Y*SD-D*CD                                                       

      ET(1)=P-AW1                                                       

      ET(2)=P-AW2                                                       

      IF(ABS(Q).LT.EPS)  Q=F0                                          

      IF(ABS(ET(1)).LT.EPS) ET(1)=F0                                   

      IF(ABS(ET(2)).LT.EPS) ET(2)=F0                                   

!--------------------------------                                       

!----- REJECT SINGULAR CASE -----                                       

!--------------------------------                                       

!----- ON FAULT EDGE                                                    

      IF(Q.EQ.F0        &                                                

         .AND.(    (XI(1)*XI(2).LE.F0 .AND. ET(1)*ET(2).EQ.F0)     &      

               .OR.(ET(1)*ET(2).LE.F0 .AND. XI(1)*XI(2).EQ.F0) ))     &  

         GO TO 99                                                       

!----- ON NEGATIVE EXTENSION OF FAULT EDGE                              

      KXI(1)=0                                                          

      KXI(2)=0                                                          

      KET(1)=0                                                          

      KET(2)=0                                                          

      R12=SQRT(XI(1)*XI(1)+ET(2)*ET(2)+Q*Q)                            

      R21=SQRT(XI(2)*XI(2)+ET(1)*ET(1)+Q*Q)                            

      R22=SQRT(XI(2)*XI(2)+ET(2)*ET(2)+Q*Q)                            

      IF(XI(1).LT.F0 .AND. R21+XI(2).LT.EPS) KXI(1)=1                   

      IF(XI(1).LT.F0 .AND. R22+XI(2).LT.EPS) KXI(2)=1                   

      IF(ET(1).LT.F0 .AND. R12+ET(2).LT.EPS) KET(1)=1                   

      IF(ET(1).LT.F0 .AND. R22+ET(2).LT.EPS) KET(2)=1                   

!=====                                                                  

      DO 334 K=1,2                                                      

      DO 333 J=1,2                                                      

        CALL DCCON2(XI(J),ET(K),Q,SD,CD,KXI(K),KET(J))                  

        CALL UA(XI(J),ET(K),Q,DD1,DD2,DD3,DUA)                          

        CALL UB(XI(J),ET(K),Q,DD1,DD2,DD3,DUB)                          

        CALL UC(XI(J),ET(K),Q,ZZ,DD1,DD2,DD3,DUC)                       

!-----                                                                  

        DO 330 I=1,10,3                                                 

          DU(I)=DUA(I)+DUB(I)+Z*DUC(I)                                  

          DU(I+1)=(DUA(I+1)+DUB(I+1)+Z*DUC(I+1))*CD        &             

                 -(DUA(I+2)+DUB(I+2)+Z*DUC(I+2))*SD                     

          DU(I+2)=(DUA(I+1)+DUB(I+1)-Z*DUC(I+1))*SD        &             

                 +(DUA(I+2)+DUB(I+2)-Z*DUC(I+2))*CD                     

          IF(I.LT.10) GO TO 330                                         

          DU(10)=DU(10)+DUC(1)                                          

          DU(11)=DU(11)+DUC(2)*CD-DUC(3)*SD                             

          DU(12)=DU(12)-DUC(2)*SD-DUC(3)*CD                             

  330   CONTINUE                                                        

        DO 331 I=1,12                                                   

          IF(J+K.NE.3) U(I)=U(I)+DU(I)                                  

          IF(J+K.EQ.3) U(I)=U(I)-DU(I)                                  

  331   CONTINUE                                                        

!-----                                                                  

  333 CONTINUE                                                          

  334 CONTINUE                                                          

!=====                                                                  

      UX=U(1)                                                           

      UY=U(2)                                                           

      UZ=U(3)                                                           

      UXX=U(4)                                                          

      UYX=U(5)                                                          

      UZX=U(6)                                                          

      UXY=U(7)                                                          

      UYY=U(8)                                                          

      UZY=U(9)                                                          

      UXZ=U(10)                                                         

      UYZ=U(11)                                                         

      UZZ=U(12)                                                         

      IRET=0                                                            

      RETURN                                                            

!===========================================                            

!=====  IN CASE OF SINGULAR (ON EDGE)  =====                            

!===========================================                            

   99 UX=F0                                                             

      UY=F0                                                             

      UZ=F0                                                             

      UXX=F0                                                            

      UYX=F0                                                            

      UZX=F0                                                            

      UXY=F0                                                            

      UYY=F0                                                            

      UZY=F0                                                            

      UXZ=F0                                                            

      UYZ=F0                                                            

      UZZ=F0                                                            

      IRET=1                                                            

      RETURN                                                            

      END  SUBROUTINE  DC3D                                                             

      SUBROUTINE  UA(XI,ET,Q,DISL1,DISL2,DISL3,U) 
  
      INTEGER :: I                
      DOUBLE PRECISION :: XI,ET,Q,DISL1,DISL2,DISL3,U
      DOUBLE PRECISION :: F0,F2,PI2
      DOUBLE PRECISION :: ALP1,ALP2,ALP3,ALP4,ALP5,SD,CD,SDSD,  &
                          CDCD,SDCD,S2D,C2D
      DOUBLE PRECISION :: XI2,ET2,Q2,R,R2,R3,R5,Y,D,TT,ALX,ALE,X11,  &
                          Y11,X32,Y32,EY,EZ,FY,FZ,GY,GZ,HY,HZ
      DOUBLE PRECISION :: XY,QX,QY,DU
      DIMENSION U(12),DU(12)                                            
 
!                                                                       

!********************************************************************   

!*****    DISPLACEMENT AND STRAIN AT DEPTH (PART-A)             *****   

!*****    DUE TO BURIED FINITE FAULT IN A SEMIINFINITE MEDIUM   *****   

!********************************************************************   

!                                                                       

!***** INPUT                                                            

!*****   XI,ET,Q : STATION COORDINATES IN FAULT SYSTEM                  

!*****   DISL1-DISL3 : STRIKE-, DIP-, TENSILE-DISLOCATIONS              

!***** OUTPUT                                                           

!*****   U(12) : DISPLACEMENT AND THEIR DERIVATIVES                     

!                                                                       

      COMMON /C0/ALP1,ALP2,ALP3,ALP4,ALP5,SD,CD,SDSD,CDCD,SDCD,S2D,C2D  

      COMMON /C2/XI2,ET2,Q2,R,R2,R3,R5,Y,D,TT,ALX,ALE,X11,Y11,X32,Y32,  &

                 EY,EZ,FY,FZ,GY,GZ,HY,HZ                                

      DATA F0,F2,PI2/0.D0,2.D0,6.283185307179586D0/                     

!-----                                                                  

      DO 111  I=1,12                                                    

  111 U(I)=F0                                                           

      XY=XI*Y11                                                         

      QX=Q *X11                                                         

      QY=Q *Y11                                                         

!======================================                                 

!=====  STRIKE-SLIP CONTRIBUTION  =====                                 

!======================================                                 

      IF(DISL1.NE.F0) THEN                                              

        DU( 1)=    TT/F2 +ALP2*XI*QY                                    

        DU( 2)=           ALP2*Q/R                                      

        DU( 3)= ALP1*ALE -ALP2*Q*QY                                     

        DU( 4)=-ALP1*QY  -ALP2*XI2*Q*Y32                                

        DU( 5)=          -ALP2*XI*Q/R3                                  

        DU( 6)= ALP1*XY  +ALP2*XI*Q2*Y32                                

        DU( 7)= ALP1*XY*SD        +ALP2*XI*FY+D/F2*X11                  

        DU( 8)=                    ALP2*EY                              

        DU( 9)= ALP1*(CD/R+QY*SD) -ALP2*Q*FY                            

        DU(10)= ALP1*XY*CD        +ALP2*XI*FZ+Y/F2*X11                  

        DU(11)=                    ALP2*EZ                              

        DU(12)=-ALP1*(SD/R-QY*CD) -ALP2*Q*FZ                            

        DO 222 I=1,12                                                   

  222   U(I)=U(I)+DISL1/PI2*DU(I)                                       

      ENDIF                                                             

!======================================                                 

!=====    DIP-SLIP CONTRIBUTION   =====                                 

!======================================                                 

      IF(DISL2.NE.F0) THEN                                              

        DU( 1)=           ALP2*Q/R                                      

        DU( 2)=    TT/F2 +ALP2*ET*QX                                    

        DU( 3)= ALP1*ALX -ALP2*Q*QX                                     

        DU( 4)=        -ALP2*XI*Q/R3                                    

        DU( 5)= -QY/F2 -ALP2*ET*Q/R3                                    

        DU( 6)= ALP1/R +ALP2*Q2/R3                                      

        DU( 7)=                      ALP2*EY                            

        DU( 8)= ALP1*D*X11+XY/F2*SD +ALP2*ET*GY                         

        DU( 9)= ALP1*Y*X11          -ALP2*Q*GY                          

        DU(10)=                      ALP2*EZ                            

        DU(11)= ALP1*Y*X11+XY/F2*CD +ALP2*ET*GZ                         

        DU(12)=-ALP1*D*X11          -ALP2*Q*GZ                          

        DO 333 I=1,12                                                   

  333   U(I)=U(I)+DISL2/PI2*DU(I)                                       

      ENDIF                                                             

!========================================                               

!=====  TENSILE-FAULT CONTRIBUTION  =====                               

!========================================                               

      IF(DISL3.NE.F0) THEN                                              

        DU( 1)=-ALP1*ALE -ALP2*Q*QY                                     

        DU( 2)=-ALP1*ALX -ALP2*Q*QX                                     

        DU( 3)=    TT/F2 -ALP2*(ET*QX+XI*QY)                            

        DU( 4)=-ALP1*XY  +ALP2*XI*Q2*Y32                                

        DU( 5)=-ALP1/R   +ALP2*Q2/R3                                    

        DU( 6)=-ALP1*QY  -ALP2*Q*Q2*Y32                                 

        DU( 7)=-ALP1*(CD/R+QY*SD)  -ALP2*Q*FY                           

        DU( 8)=-ALP1*Y*X11         -ALP2*Q*GY                           

        DU( 9)= ALP1*(D*X11+XY*SD) +ALP2*Q*HY                           

        DU(10)= ALP1*(SD/R-QY*CD)  -ALP2*Q*FZ                           

        DU(11)= ALP1*D*X11         -ALP2*Q*GZ                           

        DU(12)= ALP1*(Y*X11+XY*CD) +ALP2*Q*HZ                           

        DO 444 I=1,12                                                   

  444   U(I)=U(I)+DISL3/PI2*DU(I)                                       

      ENDIF                                                             

      RETURN                                                            

      END   SUBROUTINE  UA                                                            

      SUBROUTINE  UB(XI,ET,Q,DISL1,DISL2,DISL3,U)                       
      INTEGER :: I
      DOUBLE PRECISION :: XI,ET,Q,DISL1,DISL2,DISL3,U
      DOUBLE PRECISION :: F0,F1,F2,PI2
      DOUBLE PRECISION :: ALP1,ALP2,ALP3,ALP4,ALP5,SD,CD,SDSD,  &
                          CDCD,SDCD,S2D,C2D
      DOUBLE PRECISION :: XI2,ET2,Q2,R,R2,R3,R5,Y,D,TT,ALX,ALE,X11,  &
                          Y11,X32,Y32,EY,EZ,FY,FZ,GY,GZ,HY,HZ 
      DOUBLE PRECISION :: RD,D11,AJ2,AJ5,AI4,X,AI3,AK1,AK3,AJ3,AJ6,   &
                          RD2,XY,AI1,AI2,AK2,AK4,AJ1,AJ4,QX,QY,DU 
      DIMENSION U(12),DU(12)                                            

!                                                                       

!********************************************************************   

!*****    DISPLACEMENT AND STRAIN AT DEPTH (PART-B)             *****   

!*****    DUE TO BURIED FINITE FAULT IN A SEMIINFINITE MEDIUM   *****   

!********************************************************************   

!                                                                       

!***** INPUT                                                            

!*****   XI,ET,Q : STATION COORDINATES IN FAULT SYSTEM                  

!*****   DISL1-DISL3 : STRIKE-, DIP-, TENSILE-DISLOCATIONS              

!***** OUTPUT                                                           

!*****   U(12) : DISPLACEMENT AND THEIR DERIVATIVES                     

!                                                                       

      COMMON /C0/ALP1,ALP2,ALP3,ALP4,ALP5,SD,CD,SDSD,CDCD,SDCD,S2D,C2D  

      COMMON /C2/XI2,ET2,Q2,R,R2,R3,R5,Y,D,TT,ALX,ALE,X11,Y11,X32,Y32,  &

                 EY,EZ,FY,FZ,GY,GZ,HY,HZ                                

      DATA  F0,F1,F2,PI2/0.D0,1.D0,2.D0,6.283185307179586D0/            

!-----                                                                  

      RD=R+D                                                            

      D11=F1/(R*RD)                                                     

      AJ2=XI*Y/RD*D11                                                   

      AJ5=-(D+Y*Y/RD)*D11                                               

      IF(CD.NE.F0) THEN                                                 

        IF(XI.EQ.F0) THEN                                               

          AI4=F0                                                        

        ELSE                                                            

          X=SQRT(XI2+Q2)                                               

          AI4=F1/CDCD*( XI/RD*SDCD          &                            

             +F2*ATAN((ET*(X+Q*CD)+X*(R+X)*SD)/(XI*(R+X)*CD)) )        

        ENDIF                                                           

        AI3=(Y*CD/RD-ALE+SD*LOG(RD))/CDCD                              

        AK1=XI*(D11-Y11*SD)/CD                                          

        AK3=(Q*Y11-Y*D11)/CD                                            

        AJ3=(AK1-AJ2*SD)/CD                                             

        AJ6=(AK3-AJ5*SD)/CD                                             

      ELSE                                                              

        RD2=RD*RD                                                       

        AI3=(ET/RD+Y*Q/RD2-ALE)/F2                                      

        AI4=XI*Y/RD2/F2                                                 

        AK1=XI*Q/RD*D11                                                 

        AK3=SD/RD*(XI2*D11-F1)                                          

        AJ3=-XI/RD2*(Q2*D11-F1/F2)                                      

        AJ6=-Y/RD2*(XI2*D11-F1/F2)                                      

      ENDIF                                                             

!-----                                                                  

      XY=XI*Y11                                                         

      AI1=-XI/RD*CD-AI4*SD                                              

      AI2= LOG(RD)+AI3*SD                                              

      AK2= F1/R+AK3*SD                                                  

      AK4= XY*CD-AK1*SD                                                 

      AJ1= AJ5*CD-AJ6*SD                                                

      AJ4=-XY-AJ2*CD+AJ3*SD                                             

!=====                                                                  

      DO 111  I=1,12                                                    

  111 U(I)=F0                                                           

      QX=Q*X11                                                          

      QY=Q*Y11                                                          

!======================================                                 

!=====  STRIKE-SLIP CONTRIBUTION  =====                                 

!======================================                                 

      IF(DISL1.NE.F0) THEN                                              

        DU( 1)=-XI*QY-TT -ALP3*AI1*SD                                   

        DU( 2)=-Q/R      +ALP3*Y/RD*SD                                  

        DU( 3)= Q*QY     -ALP3*AI2*SD                                   

        DU( 4)= XI2*Q*Y32 -ALP3*AJ1*SD                                  

        DU( 5)= XI*Q/R3   -ALP3*AJ2*SD                                  

        DU( 6)=-XI*Q2*Y32 -ALP3*AJ3*SD                                  

        DU( 7)=-XI*FY-D*X11 +ALP3*(XY+AJ4)*SD                           

        DU( 8)=-EY          +ALP3*(F1/R+AJ5)*SD                         

        DU( 9)= Q*FY        -ALP3*(QY-AJ6)*SD                           

        DU(10)=-XI*FZ-Y*X11 +ALP3*AK1*SD                                

        DU(11)=-EZ          +ALP3*Y*D11*SD                              

        DU(12)= Q*FZ        +ALP3*AK2*SD                                

        DO 222 I=1,12                                                   

  222   U(I)=U(I)+DISL1/PI2*DU(I)                                       

      ENDIF                                                             

!======================================                                 

!=====    DIP-SLIP CONTRIBUTION   =====                                 

!======================================                                 

      IF(DISL2.NE.F0) THEN                                              

        DU( 1)=-Q/R      +ALP3*AI3*SDCD                                 

        DU( 2)=-ET*QX-TT -ALP3*XI/RD*SDCD                               

        DU( 3)= Q*QX     +ALP3*AI4*SDCD                                 

        DU( 4)= XI*Q/R3     +ALP3*AJ4*SDCD                              

        DU( 5)= ET*Q/R3+QY  +ALP3*AJ5*SDCD                              

        DU( 6)=-Q2/R3       +ALP3*AJ6*SDCD                              

        DU( 7)=-EY          +ALP3*AJ1*SDCD                              

        DU( 8)=-ET*GY-XY*SD +ALP3*AJ2*SDCD                              

        DU( 9)= Q*GY        +ALP3*AJ3*SDCD                              

        DU(10)=-EZ          -ALP3*AK3*SDCD                              

        DU(11)=-ET*GZ-XY*CD -ALP3*XI*D11*SDCD                           

        DU(12)= Q*GZ        -ALP3*AK4*SDCD                              

        DO 333 I=1,12                                                   

  333   U(I)=U(I)+DISL2/PI2*DU(I)                                       

      ENDIF                                                             

!========================================                               

!=====  TENSILE-FAULT CONTRIBUTION  =====                               

!========================================                               

      IF(DISL3.NE.F0) THEN                                              

        DU( 1)= Q*QY           -ALP3*AI3*SDSD                           

        DU( 2)= Q*QX           +ALP3*XI/RD*SDSD                         

        DU( 3)= ET*QX+XI*QY-TT -ALP3*AI4*SDSD                           

        DU( 4)=-XI*Q2*Y32 -ALP3*AJ4*SDSD                                

        DU( 5)=-Q2/R3     -ALP3*AJ5*SDSD                                

        DU( 6)= Q*Q2*Y32  -ALP3*AJ6*SDSD                                

        DU( 7)= Q*FY -ALP3*AJ1*SDSD                                     

        DU( 8)= Q*GY -ALP3*AJ2*SDSD                                     

        DU( 9)=-Q*HY -ALP3*AJ3*SDSD                                     

        DU(10)= Q*FZ +ALP3*AK3*SDSD                                     

        DU(11)= Q*GZ +ALP3*XI*D11*SDSD                                  

        DU(12)=-Q*HZ +ALP3*AK4*SDSD                                     

        DO 444 I=1,12                                                   

  444   U(I)=U(I)+DISL3/PI2*DU(I)                                       

      ENDIF                                                             

      RETURN                                                            

      END  SUBROUTINE  UB                                                             

      SUBROUTINE  UC(XI,ET,Q,Z,DISL1,DISL2,DISL3,U)                     
      INTEGER :: I
      DOUBLE PRECISION :: XI,ET,Q,Z,DISL1,DISL2,DISL3,U
      DOUBLE PRECISION :: F0,F1,F2,F3,PI2
      DOUBLE PRECISION :: ALP1,ALP2,ALP3,ALP4,ALP5,SD,CD,SDSD,  &
                          CDCD,SDCD,S2D,C2D
      DOUBLE PRECISION :: XI2,ET2,Q2,R,R2,R3,R5,Y,D,TT,ALX,ALE,X11,  &
                          Y11,X32,Y32,EY,EZ,FY,FZ,GY,GZ,HY,HZ
      DOUBLE PRECISION :: C,X53,Y53,H,Z32,Z53,Y0,Z0,PPY,PPZ,   &
                          QQ,QQY,QQZ,XY,QX,QY,QR,CQX,CDR,YY0,DU 
      DIMENSION U(12),DU(12)                                            

!                                                                       

!********************************************************************   

!*****    DISPLACEMENT AND STRAIN AT DEPTH (PART-C)             *****   

!*****    DUE TO BURIED FINITE FAULT IN A SEMIINFINITE MEDIUM   *****   

!********************************************************************   

!                                                                       

!***** INPUT                                                            

!*****   XI,ET,Q,Z   : STATION COORDINATES IN FAULT SYSTEM              

!*****   DISL1-DISL3 : STRIKE-, DIP-, TENSILE-DISLOCATIONS              

!***** OUTPUT                                                           

!*****   U(12) : DISPLACEMENT AND THEIR DERIVATIVES                     

!                                                                       

      COMMON /C0/ALP1,ALP2,ALP3,ALP4,ALP5,SD,CD,SDSD,CDCD,SDCD,S2D,C2D  

      COMMON /C2/XI2,ET2,Q2,R,R2,R3,R5,Y,D,TT,ALX,ALE,X11,Y11,X32,Y32, & 

                 EY,EZ,FY,FZ,GY,GZ,HY,HZ                                

      DATA F0,F1,F2,F3,PI2/0.D0,1.D0,2.D0,3.D0,6.283185307179586D0/     

!-----                                                                  

      C=D+Z                                                             

      X53=(8.D0*R2+9.D0*R*XI+F3*XI2)*X11*X11*X11/R2                     

      Y53=(8.D0*R2+9.D0*R*ET+F3*ET2)*Y11*Y11*Y11/R2                     

      H=Q*CD-Z                                                          

      Z32=SD/R3-H*Y32                                                   

      Z53=F3*SD/R5-H*Y53                                                

      Y0=Y11-XI2*Y32                                                    

      Z0=Z32-XI2*Z53                                                    

      PPY=CD/R3+Q*Y32*SD                                                

      PPZ=SD/R3-Q*Y32*CD                                                

      QQ=Z*Y32+Z32+Z0                                                   

      QQY=F3*C*D/R5-QQ*SD                                               

      QQZ=F3*C*Y/R5-QQ*CD+Q*Y32                                         

      XY=XI*Y11                                                         

      QX=Q*X11                                                          

      QY=Q*Y11                                                          

      QR=F3*Q/R5                                                        

      CQX=C*Q*X53                                                       

      CDR=(C+D)/R3                                                      

      YY0=Y/R3-Y0*CD                                                    

!=====                                                                  

      DO 111  I=1,12                                                    

  111 U(I)=F0                                                           

!======================================                                 

!=====  STRIKE-SLIP CONTRIBUTION  =====                                 

!======================================                                 

      IF(DISL1.NE.F0) THEN                                              

        DU( 1)= ALP4*XY*CD           -ALP5*XI*Q*Z32                     

        DU( 2)= ALP4*(CD/R+F2*QY*SD) -ALP5*C*Q/R3                       

        DU( 3)= ALP4*QY*CD           -ALP5*(C*ET/R3-Z*Y11+XI2*Z32)      

        DU( 4)= ALP4*Y0*CD                  -ALP5*Q*Z0                  

        DU( 5)=-ALP4*XI*(CD/R3+F2*Q*Y32*SD) +ALP5*C*XI*QR               

        DU( 6)=-ALP4*XI*Q*Y32*CD            +ALP5*XI*(F3*C*ET/R5-QQ)    

        DU( 7)=-ALP4*XI*PPY*CD    -ALP5*XI*QQY                          

        DU( 8)= ALP4*F2*(D/R3-Y0*SD)*SD-Y/R3*CD      &                   

                                  -ALP5*(CDR*SD-ET/R3-C*Y*QR)           

        DU( 9)=-ALP4*Q/R3+YY0*SD  +ALP5*(CDR*CD+C*D*QR-(Y0*CD+Q*Z0)*SD) 

        DU(10)= ALP4*XI*PPZ*CD    -ALP5*XI*QQZ                          

        DU(11)= ALP4*F2*(Y/R3-Y0*CD)*SD+D/R3*CD -ALP5*(CDR*CD+C*D*QR)   

        DU(12)=         YY0*CD    -ALP5*(CDR*SD-C*Y*QR-Y0*SDSD+Q*Z0*CD) 

        DO 222 I=1,12                                                   

  222   U(I)=U(I)+DISL1/PI2*DU(I)                                       

      ENDIF                                                             

!======================================                                 

!=====    DIP-SLIP CONTRIBUTION   =====                                 

!======================================                                 

      IF(DISL2.NE.F0) THEN                                              

        DU( 1)= ALP4*CD/R -QY*SD -ALP5*C*Q/R3                           

        DU( 2)= ALP4*Y*X11       -ALP5*C*ET*Q*X32                       

        DU( 3)=     -D*X11-XY*SD -ALP5*C*(X11-Q2*X32)                   

        DU( 4)=-ALP4*XI/R3*CD +ALP5*C*XI*QR +XI*Q*Y32*SD                

        DU( 5)=-ALP4*Y/R3     +ALP5*C*ET*QR                             

        DU( 6)=    D/R3-Y0*SD +ALP5*C/R3*(F1-F3*Q2/R2)                  

        DU( 7)=-ALP4*ET/R3+Y0*SDSD -ALP5*(CDR*SD-C*Y*QR)                

        DU( 8)= ALP4*(X11-Y*Y*X32) -ALP5*C*((D+F2*Q*CD)*X32-Y*ET*Q*X53) 

        DU( 9)=  XI*PPY*SD+Y*D*X32 +ALP5*C*((Y+F2*Q*SD)*X32-Y*Q2*X53)   

        DU(10)=      -Q/R3+Y0*SDCD -ALP5*(CDR*CD+C*D*QR)                

        DU(11)= ALP4*Y*D*X32       -ALP5*C*((Y-F2*Q*SD)*X32+D*ET*Q*X53) 

        DU(12)=-XI*PPZ*SD+X11-D*D*X32-ALP5*C*((D-F2*Q*CD)*X32-D*Q2*X53) 

        DO 333 I=1,12                                                   

  333   U(I)=U(I)+DISL2/PI2*DU(I)                                       

      ENDIF                                                             

!========================================                               

!=====  TENSILE-FAULT CONTRIBUTION  =====                               

!========================================                               

      IF(DISL3.NE.F0) THEN                                              

        DU( 1)=-ALP4*(SD/R+QY*CD)   -ALP5*(Z*Y11-Q2*Z32)                

        DU( 2)= ALP4*F2*XY*SD+D*X11 -ALP5*C*(X11-Q2*X32)                

        DU( 3)= ALP4*(Y*X11+XY*CD)  +ALP5*Q*(C*ET*X32+XI*Z32)           

        DU( 4)= ALP4*XI/R3*SD+XI*Q*Y32*CD+ALP5*XI*(F3*C*ET/R5-F2*Z32-Z0)

        DU( 5)= ALP4*F2*Y0*SD-D/R3 +ALP5*C/R3*(F1-F3*Q2/R2)             

        DU( 6)=-ALP4*YY0           -ALP5*(C*ET*QR-Q*Z0)                 

        DU( 7)= ALP4*(Q/R3+Y0*SDCD)   +ALP5*(Z/R3*CD+C*D*QR-Q*Z0*SD)    

        DU( 8)=-ALP4*F2*XI*PPY*SD-Y*D*X32      &                         

                          +ALP5*C*((Y+F2*Q*SD)*X32-Y*Q2*X53)            

        DU( 9)=-ALP4*(XI*PPY*CD-X11+Y*Y*X32)     &                       

                          +ALP5*(C*((D+F2*Q*CD)*X32-Y*ET*Q*X53)+XI*QQY) 

        DU(10)=  -ET/R3+Y0*CDCD -ALP5*(Z/R3*SD-C*Y*QR-Y0*SDSD+Q*Z0*CD)  

        DU(11)= ALP4*F2*XI*PPZ*SD-X11+D*D*X32    &                       

                          -ALP5*C*((D-F2*Q*CD)*X32-D*Q2*X53)            

        DU(12)= ALP4*(XI*PPZ*CD+Y*D*X32)     &                           

                          +ALP5*(C*((Y-F2*Q*SD)*X32+D*ET*Q*X53)+XI*QQZ) 

        DO 444 I=1,12                                                   

  444   U(I)=U(I)+DISL3/PI2*DU(I)                                       

      ENDIF                                                             

      RETURN                                                            

      END   SUBROUTINE  UC                                                            

      SUBROUTINE  DCCON0(ALPHA,DIP) 

      DOUBLE PRECISION :: ALPHA,DIP                                    
      DOUBLE PRECISION :: F0,F1,F2,PI2,EPS
      DOUBLE PRECISION :: ALP1,ALP2,ALP3,ALP4,ALP5,SD,CD,SDSD,  &
                          CDCD,SDCD,S2D,C2D
      DOUBLE PRECISION :: P18
!                                                                       

!*******************************************************************    

!*****   CALCULATE MEDIUM CONSTANTS AND FAULT-DIP CONSTANTS    *****    

!*******************************************************************    

!                                                                       

!***** INPUT                                                            

!*****   ALPHA : MEDIUM CONSTANT  (LAMBDA+MYU)/(LAMBDA+2*MYU)           

!*****   DIP   : DIP-ANGLE (DEGREE)                                     

!### CAUTION ### IF COS(DIP) IS SUFFICIENTLY SMALL, IT IS SET TO ZERO   

!                                                                       

      COMMON /C0/ALP1,ALP2,ALP3,ALP4,ALP5,SD,CD,SDSD,CDCD,SDCD,S2D,C2D  

      DATA F0,F1,F2,PI2/0.D0,1.D0,2.D0,6.283185307179586D0/             

      DATA EPS/1.D-6/                                                   

!-----                                                                  

      ALP1=(F1-ALPHA)/F2                                                

      ALP2= ALPHA/F2                                                    

      ALP3=(F1-ALPHA)/ALPHA                                             

      ALP4= F1-ALPHA                                                    

      ALP5= ALPHA                                                       

!-----                                                                  

      P18=PI2/360.D0                                                    

      SD=SIN(DIP*P18)                                                  

      CD=COS(DIP*P18)                                                  

      IF(ABS(CD).LT.EPS) THEN                                          

        CD=F0                                                           

        IF(SD.GT.F0) SD= F1                                             

        IF(SD.LT.F0) SD=-F1                                             

      ENDIF                                                             

      SDSD=SD*SD                                                        

      CDCD=CD*CD                                                        
      SDCD=SD*CD                                                        
      S2D=F2*SDCD                                                       
      C2D=CDCD-SDSD                                                     
      RETURN                                                            
      END SUBROUTINE DCCON0  

                                                          
      SUBROUTINE  DCCON1(X,Y,D)  
                                       
      DOUBLE PRECISION :: X,Y,D
      DOUBLE PRECISION :: F0,F1,F3,F5,EPS
      DOUBLE PRECISION :: ALP1,ALP2,ALP3,ALP4,ALP5,SD,CD
      DOUBLE PRECISION :: P,Q,S,T,XY,X2,Y2,D2,R,R2,R3,R5,QR,QRX,  &
                          A3,A5,B3,C3,UY,VY,WY,UZ,VZ,WZ 
      DOUBLE PRECISION :: R7                                      
!                                                                       
!********************************************************************** 
!*****   CALCULATE STATION GEOMETRY CONSTANTS FOR POINT SOURCE    ***** 
!********************************************************************** 
!                                                                       
!***** INPUT                                                            
!*****   X,Y,D : STATION COORDINATES IN FAULT SYSTEM                    
!### CAUTION ### IF X,Y,D ARE SUFFICIENTLY SMALL, THEY ARE SET TO ZERO  
!                                                                       
      COMMON /C0/ALP1,ALP2,ALP3,ALP4,ALP5,SD,CD                                         
      COMMON /C1/P,Q,S,T,XY,X2,Y2,D2,R,R2,R3,R5,QR,QRX,A3,A5,B3,C3,  &    
                 UY,VY,WY,UZ,VZ,WZ                                      
      DATA  F0,F1,F3,F5,EPS/0.D0,1.D0,3.D0,5.D0,1.D-6/                  
!-----                                                                  
      IF(ABS(X).LT.EPS) X=F0                                           
      IF(ABS(Y).LT.EPS) Y=F0                                          
      IF(ABS(D).LT.EPS) D=F0                                           
      P=Y*CD+D*SD                                                       
      Q=Y*SD-D*CD                                                       
      S=P*SD+Q*CD                                                       
      T=P*CD-Q*SD                                                       
      XY=X*Y                                                            
      X2=X*X                                                            
      Y2=Y*Y                                                            
      D2=D*D                                                            
      R2=X2+Y2+D2                                                       
      R =SQRT(R2)                                                      
      IF(R.EQ.F0) RETURN                                                
      R3=R *R2                                                          
      R5=R3*R2                                                          
      R7=R5*R2                                                          
!-----                                                                  
      A3=F1-F3*X2/R2                                                    
      A5=F1-F5*X2/R2                                                    
      B3=F1-F3*Y2/R2                                                    
      C3=F1-F3*D2/R2                                                    
!-----                                                                  
      QR=F3*Q/R5                                                        
      QRX=F5*QR*X/R2                                                    
!-----                                                                  
      UY=SD-F5*Y*Q/R2                                                   
      UZ=CD+F5*D*Q/R2                                                   
      VY=S -F5*Y*P*Q/R2                                                 
      VZ=T +F5*D*P*Q/R2                                                 
      WY=UY+SD                                                          
      WZ=UZ+CD                                                          
      RETURN                                                            
      END  SUBROUTINE  DCCON1


                                                             
      SUBROUTINE  DCCON2(XI,ET,Q,SD,CD,KXI,KET) 
                        
      DOUBLE PRECISION :: XI,ET,Q,SD,CD
      DOUBLE PRECISION :: F0,F1,F2,EPS
      DOUBLE PRECISION :: XI2,ET2,Q2,R2,R,R3,R5,Y,D,TT,ALX,X11,X32,   &
                          RXI,ALE,Y11,Y32,RET,EY,EZ,FY,FZ,GY,GZ,HY,HZ
      INTEGER :: KXI,KET                                       
!                                                                       
!********************************************************************** 
!*****   CALCULATE STATION GEOMETRY CONSTANTS FOR FINITE SOURCE   ***** 
!********************************************************************** 
!                                                                       
!***** INPUT                                                            
!*****   XI,ET,Q : STATION COORDINATES IN FAULT SYSTEM                  
!*****   SD,CD   : SIN, COS OF DIP-ANGLE                                
!*****   KXI,KET : KXI=1, KET=1 MEANS R+XI<EPS, R+ET<EPS, RESPECTIVELY  
!                                                                       
!### CAUTION ### IF XI,ET,Q ARE SUFFICIENTLY SMALL, THEY ARE SET TO ZER01
!                                                                       
      COMMON /C2/XI2,ET2,Q2,R,R2,R3,R5,Y,D,TT,ALX,ALE,X11,Y11,X32,Y32,  &
                 EY,EZ,FY,FZ,GY,GZ,HY,HZ                                
      DATA  F0,F1,F2,EPS/0.D0,1.D0,2.D0,1.D-6/                          
!-----                                                                  
      IF(ABS(XI).LT.EPS) XI=F0                                         
      IF(ABS(ET).LT.EPS) ET=F0                                         
      IF(ABS( Q).LT.EPS)  Q=F0                                         
      XI2=XI*XI                                                         
      ET2=ET*ET                                                         
      Q2=Q*Q                                                            
      R2=XI2+ET2+Q2                                                     
      R =SQRT(R2)                                                      
      IF(R.EQ.F0) RETURN                                                
      R3=R *R2                                                          
      R5=R3*R2                                                          
      Y =ET*CD+Q*SD                                                     
      D =ET*SD-Q*CD                                                     
!-----                                                                  
      IF(Q.EQ.F0) THEN                                                  
        TT=F0                                                           
      ELSE                                                              
        TT=ATAN(XI*ET/(Q*R))                                           
      ENDIF                                                             
!-----                                                                  
      IF(KXI.EQ.1) THEN                                                 
        ALX=-LOG(R-XI)                                                 
        X11=F0                                                          
        X32=F0                                                          
      ELSE                                                              
        RXI=R+XI                                                        
        ALX=LOG(RXI)                                                   

        X11=F1/(R*RXI)                                                  

        X32=(R+RXI)*X11*X11/R                                           

      ENDIF                                                             

!-----                                                                  

      IF(KET.EQ.1) THEN                                                 

        ALE=-LOG(R-ET)                                                 

        Y11=F0                                                          

        Y32=F0                                                          

      ELSE                                                              

        RET=R+ET                                                        

        ALE=LOG(RET)                                                   

        Y11=F1/(R*RET)                                                  

        Y32=(R+RET)*Y11*Y11/R                                           

      ENDIF                                                             

!-----                                                                  

      EY=SD/R-Y*Q/R3                                                    

      EZ=CD/R+D*Q/R3                                                    

      FY=D/R3+XI2*Y32*SD                                                

      FZ=Y/R3+XI2*Y32*CD                                                

      GY=F2*X11*SD-Y*Q*X32                                              

      GZ=F2*X11*CD+D*Q*X32                                              

      HY=D*Q*X32+XI*Q*Y32*SD                                            

      HZ=Y*Q*X32+XI*Q*Y32*CD                                            

      RETURN                                                            

      END  SUBROUTINE  DCCON2                                                             

end module okada<|MERGE_RESOLUTION|>--- conflicted
+++ resolved
@@ -92,13 +92,8 @@
       Ustrike = 0d0
       Udip = -1d0
       n_dir(1) = 0d0
-<<<<<<< HEAD
-      n_dir(2) = cos(O_DIP/180d0*PI) ! no minus sign (footwall moves up)
-      n_dir(3) = sin(O_DIP/180d0*PI) ! no minus sign
-=======
       n_dir(2) = cos(O_DIP/180d0*PI)
       n_dir(3) = sin(O_DIP/180d0*PI)
->>>>>>> aafb1e34
     case default
       stop 'FATAL ERROR in okada.compute_kernel : mode should be +/- 1 (strike-slip) or 2 (thrust)'
   end select
