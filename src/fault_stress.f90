!Calculate stress etc.

module fault_stress

  use fftsg, only : OouraFFT_type

  implicit none
  private

  type kernel_2D_fft
    double precision, dimension(:), allocatable :: kernel
    integer :: nnfft
    logical :: finite, symmetric
    type (OouraFFT_type) :: m_fft
  end type kernel_2D_fft

  type kernel_3D
    double precision, dimension(:,:), allocatable :: kernel, kernel_n
    integer :: nw, nx, nwLocal, nwGlobal, nnLocal, nnGlobal
  end type kernel_3D

  type kernel_3D_fft
    integer :: nxfft, nw, nx, nwLocal, nwGlobal, nnLocalfft, nnGlobalfft
    double precision, dimension(:,:,:), allocatable :: kernel, kernel_n
    type (OouraFFT_type) :: m_fft
  end type kernel_3D_fft

  type kernel_3D_fft2d
    integer :: nwfft, nxfft, nw, nx
    double precision, dimension(:,:), allocatable :: kernel
    type (OouraFFT_type) :: m_fft
  end type kernel_3D_fft2d

  type kernel_type
    integer :: kind = 0
    logical :: has_sigma_coupling = .false.
    double precision :: k1 = 0d0
    type (kernel_2D_fft), pointer :: k2f => null()
    type (kernel_3D), pointer :: k3 => null()
    type (kernel_3D_fft), pointer :: k3f => null()
    type (kernel_3D_fft2d), pointer :: k3f2 => null()
  end type kernel_type


! For MPI parallel
  integer, allocatable, save :: nnLocalfft_perproc(:),nnoffset_perproc(:)

  public :: init_kernel, compute_stress, kernel_type

contains
! K is stiffness, different in sign with convention in Dieterich (1992)
! compute shear stress rate from elastic interactions
!   tau = - K*slip
!   dtau_dt = - K*slip_velocity
!
! To account for steady plate velocity, the input velocity must be v-vpl:
!   tau = - K*( slip - Vpl*t )
!   dtau_dt = - K*( v - Vpl )

!=============================================================
subroutine init_kernel(lambda,mu,m,k,D,H,i_sigma_cpl,k2_opt)
!NOTE: damaged zones (D, H) only available for 2D problems

  use mesh, only : mesh_type
  use constants, only : FFT_TYPE

  double precision, intent(in) :: lambda,mu,D,H
  type(mesh_type), intent(in) :: m
  integer, intent(in) :: i_sigma_cpl,k2_opt
  type(kernel_type), intent(inout) :: k

  write(6,*) 'Intializing kernel: ...'

  if (m%dim==2) then
    k%kind =3+FFT_TYPE
    if (m%nx < 4) then
      write(6,*) 'nx < 4, FFT disabled'
      k%kind = 3
    endif
  else
    k%kind = m%dim+1
  endif

  k%has_sigma_coupling = (i_sigma_cpl==1) ! only used in 3D

  select case (k%kind)
  case(1)
    call init_kernel_1D(k%k1,mu,m%Lfault)
  case(2)
    allocate(k%k2f)
    if (k2_opt<2) then
      k%k2f%finite = (k2_opt==1)
      k%k2f%symmetric = .false.
    else
      k%k2f%finite = (k2_opt==3)
      k%k2f%symmetric = .true.
    endif
    call init_kernel_2D(k%k2f,mu,m,D,H)
  case(3)
    allocate(k%k3)
    call init_kernel_3D(k%k3,lambda,mu,m,k%has_sigma_coupling) ! 3D no fft
  case(4)
    allocate(k%k3f)
    call init_kernel_3D_fft(k%k3f,lambda,mu,m,k%has_sigma_coupling) ! 3D with FFT along-strike
  case(5)
    allocate(k%k3f2)
    call init_kernel_3D_fft2d(k%k3f2,lambda,mu,m) ! 3D with 2DFFT
  end select

  write(6,*) 'Kernel intialized'

end subroutine init_kernel

!----------------------------------------------------------------------
subroutine init_kernel_1D(k,mu,L)

  double precision, intent(out) :: k
  double precision, intent(in) :: mu,L

  write(6,*) 'Single degree-of-freedom spring-block system'
  k = mu/L

end subroutine init_kernel_1D


!----------------------------------------------------------------------
subroutine init_kernel_2D(k,mu,m,D,H)

  use mesh, only : mesh_type
  use constants, only : PI, SRC_PATH

  type(kernel_2d_fft), intent(inout) :: k
  type(mesh_type), intent(in) :: m
  double precision, intent(in) :: mu,D,H

  double precision, allocatable :: kk(:)
  integer :: i

  k%nnfft = m%nn
  if (k%finite) k%nnfft = k%nnfft*2
  if (k%symmetric) k%nnfft = k%nnfft*2
  allocate (k%kernel(k%nnfft))

  write(6,*) 'FFT applied'

  if (.not. k%finite) then

   ! Kernel for a 1D in a 2D homogeneous elastic medium,
   ! assuming antiplane deformation (slip in the direction off the 2D plane)
   !   kernel(k) = 1/2*mu*|k|
   ! where
   !   mu = shear modulus
   !   k = wavenumber
   !
   ! Kernel for 1D fault surrounded by a damaged zone of uniform thickness and compliance
   ! derived from equations 47-49 of Ampuero et al (2002,
   ! http://onlinelibrary.wiley.com/doi/10.1029/2001JB000452/full)
   ! by setting s=0 (low frequency limit = static)
   !   kernel(k) = 1/2*mu*(1-D)*|k| * cotanh[ H*|k| + arctanh(1-D) ]
   ! where
   !   H = half-thickness of the fault damage zone
   !   D = damage level = 1 - (damaged shear modulus) / (intact shear modulus)
   !
   ! Kernel for finite slab, to model ring-shear laboratory experiments:
   ! elastic layer of thickness H, fault in the middle of the layer,
   ! driven by imposed fault-parallel velocity at distance H from fault
   !   kernel(k) = 1/2*mu*|k| * cotanh(H*|k|)

   ! Define wavenumber
    allocate( kk(k%nnfft) )
    do i=0,k%nnfft/2-1
      kk(2*i+1) = 2d0*PI/m%Lfault*dble(i)
    enddo
    kk(2::2) = kk(1::2)
    kk(2) = PI*dble(k%nnfft)/m%Lfault ! Nyquist

   ! To mimic the width W of the fault in the dimension normal to the 2D plane,
   ! we introduce a "2.5D" approximation: we replace k by sqrt(k^2 + (2*pi/W)^2)
    kk = sqrt( kk*kk + (2d0*PI/m%W)**2 )

   ! Compute kernel for homogeneous medium
    k%kernel = 0.5d0*mu*kk

   ! Compute kernel for damaged medium
    if (D>0d0 .and. H>0d0) k%kernel = k%kernel * (1-D) / tanh( H*kk + atanh(1-D) )

   ! Compute kernel for finite slab
    if (D==0d0 .and. H>0d0) then
      k%kernel = k%kernel / tanh( H*kk )
      if (kk(1)==0d0) k%kernel(1) = 0.5d0*mu/H
    endif

 !- Read coefficient I(n) from pre-calculated file.
  else !NOTE: damaged zones are not available for FINITE=1
    write(6,*) 'Reading kernel ',SRC_PATH,'/kernel_I.tab'
    open(57,file=SRC_PATH//'/kernel_I.tab')
    do i=1,k%nnfft/2-1
      read(57,*,end=100) k%kernel(2*i+1)
    enddo
    read(57,*,end=100) k%kernel(2) ! Nyquist
    close(57)
    k%kernel(1) = 0d0
    k%kernel(2) = dble(k%nnfft/2)*k%kernel(2)
    do i = 1,k%nnfft/2-1
      k%kernel(2*i+1) = dble(i)*k%kernel(2*i+1)
      k%kernel(2*i+2) = k%kernel(2*i+1)
    enddo
    k%kernel = k%kernel * PI*mu / (2d0*m%Lfault)
  end if

 ! factor 2/N from the inverse FFT convention
  k%kernel = k%kernel *2.d0/dble(k%nnfft)
<<<<<<< HEAD

=======
 
 ! symmetric stress is computed on a twice longer fault
  if (k%symmetric) k%kernel = k%kernel / 2d0 
  
>>>>>>> 58d547bd
  return

100 stop 'Kernel file src/kernel_I.tab is too short. Use src/TabKernelFiniteFlt.m to create a longer one.'

end subroutine init_kernel_2D

!----------------------------------------------------------------------
subroutine init_kernel_3D_fft(k,lambda,mu,m,sigma_coupling)

  use mesh, only : mesh_type
  use okada, only : compute_kernel
  use fftsg, only : my_rdft
  use utils, only : save_vector3
  use constants, only : FAULT_TYPE
  use my_mpi, only : is_mpi_parallel, is_mpi_master, gather_alli, my_mpi_NPROCS

  type(kernel_3d_fft), intent(inout) :: k
  double precision, intent(in) :: lambda,mu
  type(mesh_type), intent(in) :: m
  logical, intent(in) :: sigma_coupling

  double precision :: tau,sigma_n, y_src, z_src, dip_src, dw_src, y_obs, z_obs,dip_obs
  double precision, allocatable :: tmp(:), tmp_n(:)   ! for FFT
  integer :: i, j, ii, jj, n, nn, IRET, iproc, NPROCS

  if (is_mpi_master()) then
    write(6,*) 'Generating 3D kernel...'
    write(6,*) 'OouraFFT applied along-strike'
  endif

  k%nx = m%nx
  k%nxfft = 2*m%nx ! fft convolution requires twice longer array
  k%nwLocal = m%nw
  k%nwGlobal= m%nwglob
  k%nnLocalfft  = k%nwLocal*k%nxfft
  k%nnGlobalfft = k%nwGlobal*k%nxfft

  allocate(k%kernel(k%nwLocal,k%nwGlobal,k%nxfft))
  allocate(tmp(k%nxfft))
  if (sigma_coupling) allocate(k%kernel_n(k%nwLocal,k%nwGlobal,k%nxfft))
  allocate(tmp_n(k%nxfft))
  ! assumes faster index runs along-strike
  do n=1,k%nwGlobal
    nn = (n-1)*m%nx+1
    ! note that if serial (no MPI) the glob arrays point to the local arrays
    y_src = m%yglob(nn)
    z_src = m%zglob(nn)
    dip_src = m%dipglob(nn)
    dw_src = m%dwglob(n)
    do j=1,k%nwLocal
      jj = (j-1)*m%nx+1
      y_obs = m%y(jj)
      z_obs = m%z(jj)
      dip_obs = m%dip(jj)
      do i=-m%nx+1,m%nx
        call compute_kernel(lambda,mu, &
                i*m%dx, y_src, z_src, dip_src, m%dx, dw_src,   &
                0d0, y_obs, z_obs, dip_obs, &
                IRET,tau,sigma_n,FAULT_TYPE)
        ii = i+1
        ! wrap up the negative relative-x-positions in the second half of the
        ! array to comply with conventions of fft convolution
        if (i<0) ii = ii + k%nxfft
        tmp(ii) = tau
        tmp_n(ii) = sigma_n
      enddo
      call my_rdft(1,tmp,k%m_fft)
      k%kernel(j,n,:) = tmp / dble(m%nx)
      if (sigma_coupling) then
        call my_rdft(1,tmp_n,k%m_fft)
        k%kernel_n(j,n,:) = tmp_n / dble(m%nx)
      endif
    enddo
  enddo

  if (is_mpi_parallel()) then
    NPROCS = my_mpi_NPROCS()
    allocate(nnLocalfft_perproc(0:NPROCS-1))
    call gather_alli(k%nwLocal*k%nxfft,nnLocalfft_perproc)
    allocate(nnoffset_perproc(0:NPROCS-1))
    do iproc=0,NPROCS-1
      nnoffset_perproc(iproc)=sum(nnLocalfft_perproc(0:iproc))-nnLocalfft_perproc(iproc)
    enddo
  endif

end subroutine init_kernel_3D_fft

! -----------------------------------------------

subroutine init_kernel_3D_fft2d(k,lambda,mu,m)

  use mesh, only : mesh_type
  use fftsg, only : my_rdft2

  type(kernel_3d_fft2d), intent(inout) :: k
  double precision, intent(in) :: lambda, mu
  type(mesh_type), intent(in) :: m

  double precision, allocatable, dimension(:,:) :: Kij
  double precision :: Im, Ip, Jm, Jp, ImJp, ImJm, IpJp, IpJm, T1, T2, T3, T4, koef
  double precision, parameter :: PI = 3.14159265358979d0
  integer :: i, j

  write(6,*) 'Generating 3D kernel...'
  write(6,*) 'Ooura FFT2 applied for fault plane'
  k%nw = m%nw
  k%nx = m%nx
  k%nwfft = 2 * m%nw ! fft convolution requires twice longer array
  k%nxfft = 2 * m%nx
  allocate(k%kernel(k%nxfft,k%nwfft))
  allocate(Kij(k%nxfft,k%nwfft))
  write(6,*) 'Allocated for FFT2 Dimensions of ', k%nxfft, ' x ', k%nwfft

  koef = 2.0d0 * (lambda + mu) / (lambda + 2.0d0*mu)

  ! Construct the static kernel (modified from F. Gallovic code); note that slip
  ! is assumed to be in the along-strike direction.
  ! We mirror the kernel along-strike and along-dip for 2D convolution
  do i = 1,k%nxfft
    if (i <= m%nx) then
      Im = (dble(i-1) - 0.5d0) * m%dx
      Ip = (dble(i-1) + 0.5d0) * m%dx
    else
      Im = (dble(m%nx*2 - i + 1) - .5d0) * m%dx
      Ip = (dble(m%nx*2 - i + 1) + .5d0) * m%dx
    endif
    do j = 1,k%nwfft
      if (j <= m%nw) then
        Jm = (dble(j-1) - .5d0) * m%dw(1)
        Jp = (dble(j-1) + .5d0) * m%dw(1)
      else
        Jm = (dble(m%nw*2 - j + 1) - .5d0) * m%dw(1)
        Jp = (dble(m%nw*2 - j + 1) + .5d0) * m%dw(1)
      endif
      ImJp = sqrt(Im**2 + Jp**2)
      ImJm = sqrt(Im**2 + Jm**2)
      IpJp = sqrt(Ip**2 + Jp**2)
      IpJm = sqrt(Ip**2 + Jm**2)
      T1 = (Jp/ImJp - Jm/ImJm) / Im
      T2 = (Jp/IpJp - Jm/IpJm) / Ip
      T3 = (Ip/IpJm - Im/ImJm) / Jm
      T4 = (Ip/IpJp - Im/ImJp) / Jp
      Kij(i,j) = mu/(4.d0*PI) * ( koef*(T1 - T2) + T3 - T4 )
    enddo
  enddo

  ! Perform 2D FFT on kernel and pre-normalize
  call my_rdft2(1, Kij, k%m_fft)
  k%kernel = Kij * 2.0d0 / dble(k%nwfft * k%nxfft)

  deallocate(Kij)

end subroutine init_kernel_3D_fft2d

!----------------------------------------------------------------------
subroutine init_kernel_3D(k,lambda,mu,m,sigma_coupling)

  use mesh, only : mesh_type
  use okada, only : compute_kernel
  use constants, only : FAULT_TYPE

  type(kernel_3d), intent(inout) :: k
  double precision, intent(in) :: lambda,mu
  type(mesh_type), intent(in) :: m
  logical, intent(in) :: sigma_coupling

  double precision :: tau, sigma_n
  integer :: i, j, IRET

    write(6,*) 'Generating 3D kernel...'
    write(6,*) 'NO FFT applied'
    !kernel(i,j): response at i of source at j
    !because dx = constant, only need to calculate i at first column

    allocate (k%kernel(m%nw,m%nn))
    if (sigma_coupling) allocate (k%kernel_n(m%nw,m%nn))
    do i = 1,m%nw
      do j = 1,m%nn
        call compute_kernel(lambda,mu,m%x(j),m%y(j),m%z(j),  &
               m%dip(j),m%dx,m%dw((j-1)/m%nx+1),   &
               m%x(1+(i-1)*m%nx),m%y(1+(i-1)*m%nx),   &
               m%z(1+(i-1)*m%nx),m%dip(1+(i-1)*m%nx),IRET,tau,sigma_n,FAULT_TYPE)
        if (IRET == 0) then
          k%kernel(i,j) = tau
          if (sigma_coupling) k%kernel_n(i,j) = sigma_n
        else
          write(6,*) '!!WARNING!! : Kernel Singular, set value to 0,(i,j)',i,j
          k%kernel(i,j) = 0d0
          if (sigma_coupling) k%kernel_n(i,j) = 0d0
        end if
      end do
    end do
    do j = 1,m%nn
      write(99,*) k%kernel(1,j)
      if (sigma_coupling) write(99,*) k%kernel_n(1,j)
    end do

end subroutine init_kernel_3D

!=========================================================
subroutine compute_stress(tau,sigma_n,K,v)

  type(kernel_type), intent(inout)  :: K
  double precision , intent(out) :: tau(:), sigma_n(:)
  double precision , intent(in) :: v(:)

  ! depends on dimension (0D, 1D or 2D fault)
  select case (K%kind)
    case(1); call compute_stress_1d(tau,K%k1,v)
    case(2); call compute_stress_2d(tau,K%k2f,v)
    case(3); call compute_stress_3d(tau,sigma_n,K%k3,v)
    case(4); call compute_stress_3d_fft(tau,sigma_n,K%k3f,v)
    case(5); call compute_stress_3d_fft2d(tau,K%k3f2,v)
  end select

end subroutine compute_stress

!--------------------------------------------------------
subroutine compute_stress_1d(tau,k1,v)

  double precision , intent(out) :: tau(1)
  double precision , intent(in) :: k1,v(1)

  tau =  - k1*v

end subroutine compute_stress_1d

!--------------------------------------------------------
subroutine compute_stress_2d(tau,k2f,v)

  use fftsg, only : my_rdft

  type(kernel_2d_fft), intent(inout)  :: k2f
  double precision , intent(out) :: tau(:)
  double precision , intent(in) :: v(:)

  double precision :: tmp(k2f%nnfft)
  integer :: nn

  nn = size(v)
<<<<<<< HEAD
  if (k2f%symmetric) then
    tmp( 1 : nn ) = v(nn:1:-1)
    tmp( nn+1 : 2*nn ) = v
    tmp( 2*nn+1 : k2f%nnfft ) = 0d0
  else
    tmp( 1 : nn ) = v
    tmp( nn+1 : k2f%nnfft ) = 0d0
=======
  tmp = 0d0
  if (k2f%symmetric) then 
    tmp(1:nn) = v(nn:1:-1)
    tmp(nn+1:2*nn) = v
  else
    tmp(1:nn) = v
>>>>>>> 58d547bd
  endif
  call my_rdft(1,tmp,k2f%m_fft)
  tmp = - k2f%kernel * tmp
  call my_rdft(-1,tmp,k2f%m_fft)
  if (k2f%symmetric) then
    tau = tmp(nn+1:2*nn)
  else
    tau = tmp(1:nn)
  endif

end subroutine compute_stress_2d

!--------------------------------------------------------

subroutine compute_stress_3d(tau,sigma_n,k3,v)

  type(kernel_3D), intent(in)  :: k3
  double precision, intent(inout) :: tau(:), sigma_n(:)
  double precision, intent(in) :: v(:)

  integer :: nnLocal,nnGlobal,nw,nxLocal,nxGlobal,k,iw,ix,j,jw,jx,idx,jj,ix0_proc
  double precision :: tsum

  nnLocal = size(tau)
  nw = size(k3%kernel,1)
  nxLocal = nnLocal/nw

  nnGlobal = size(v)
  nxGlobal = nnGlobal/nw

  ix0_proc = 0

  !$OMP PARALLEL PRIVATE(iw,ix,tsum,idx,jw,jx,jj,j,k)
  !$OMP DO SCHEDULE(STATIC)
   do k=1,nnLocal
     iw = (k-1)/nxLocal +1
     ix = k-(iw-1)*nxLocal + ix0_proc
       j = 0
       tsum = 0.0d0
       do jw=1,nw
         do jx=1,nxGlobal
           j = j+1
           idx = abs(jx-ix)  ! note: abs(x) assumes some symmetries in the kernel
           jj = (jw-1)*nxGlobal + idx + 1
           tsum = tsum - k3%kernel(iw,jj) * v(j)
           !NOTE: it could be more efficient to store kernel in (jj,iw) form
         end do
       end do
     tau(k) = tsum
   end do
  !$OMP END DO
  !$OMP END PARALLEL


  if (allocated(k3%kernel_n)) then

  !$OMP PARALLEL PRIVATE(iw,ix,tsum,idx,jw,jx,jj,j,k)
  !$OMP DO SCHEDULE(STATIC)
   do k=1,nnLocal
     iw = (k-1)/nxLocal +1
     ix = k-(iw-1)*nxLocal + ix0_proc
       j = 0
       tsum = 0.0d0
       do jw=1,nw
         do jx=1,nxGlobal
           j = j+1
           idx = abs(jx-ix)  ! note: abs(x) assumes some symmetries in the kernel
           jj = (jw-1)*nxGlobal + idx + 1
           tsum = tsum - k3%kernel_n(iw,jj) * v(j)
         end do
       end do
       sigma_n(k) = tsum
   end do
  !$OMP END DO
  !$OMP END PARALLEL

  end if

end subroutine compute_stress_3d

!--------------------------------------------------------
! version with FFT along-strike
! Assumes kernel has been FFT'd during initialization
! Assumes storage with along-strike index running faster than along-dip
! Note: to avoid periodic wrap-around, fft convolution requires twice longer arrays,
!       zero-padding (pre-processing) and chop-in-half (post-processing)
!
! MPI partitioning: each processor gets a range of depths

subroutine compute_stress_3d_fft(tau,sigma_n,k3f,v)

  use fftsg, only : my_rdft
  use utils, only : save_vector
  use my_mpi, only : is_MPI_parallel, gather_allvdouble

  type(kernel_3D_fft), intent(inout)  :: k3f
  double precision , intent(out) :: tau(:), sigma_n(:)
  double precision , intent(in) :: v(:)
  double precision :: vzk(k3f%nwGlobal,k3f%nxfft), tmpzk(k3f%nwLocal,k3f%nxfft)
  double precision :: tmpx(k3f%nxfft)
  integer :: n,k
  integer :: iglobal,ilocal,iwlocal,iwglobal,ixlocal,ixglobal
  double precision :: tmpzkarray(k3f%nnLocalfft),vzkarray(k3f%nnGlobalfft)

!tmpx needs to be private to avoid superposition with the other threads.
!$OMP PARALLEL PRIVATE(tmpx)

!-- load velocity and apply FFT along strike

!$OMP DO SCHEDULE(STATIC)
  do n = 1,k3f%nwLocal
    tmpx( 1 : k3f%nx ) = v( (n-1)*k3f%nx+1 : n*k3f%nx )
    tmpx( k3f%nx+1 : k3f%nxfft ) = 0d0  ! convolution requires zero-padding
    call my_rdft(1,tmpx,k3f%m_fft)
    tmpzk(n,:) = tmpx
  enddo
!$OMP END DO

!$OMP SINGLE
  if (is_MPI_parallel()) then
   !Local array, convert from matrix to vector form
    ilocal=0
    do iwlocal=1,k3f%nwLocal
      do ixlocal=1,k3f%nxfft
        ilocal = ilocal+1
        tmpzkarray(ilocal) = tmpzk(iwlocal,ixlocal)
      enddo
    enddo

   ! gather the global vzk from the pieces in all processors
    call gather_allvdouble(tmpzkarray,k3f%nnLocalfft,vzkarray,nnLocalfft_perproc, &
                     nnoffset_perproc,k3f%nnGlobalfft)

   !Global array, convert from vector to matrix form
    iglobal=0
    do iwglobal=1,k3f%nwGlobal
      do ixglobal=1,k3f%nxfft
        iglobal=iglobal+1
        vzk(iwglobal,ixglobal)=vzkarray(iglobal)
      enddo
    enddo

  else
    vzk = tmpzk
  endif
!$OMP END SINGLE

  !-- compute shear stress

  ! convolution in Fourier domain is a product of complex numbers:
  ! K*V = (ReK + i*ImK)*(ReV+i*ImV)
  !     = ReK*ReV - ImK*ImV  + i*( ReK*ImV + ImK*ReV )
  !
  !$OMP SINGLE
  ! wavenumber = 0, real
  tmpzk(:,1) = matmul( k3f%kernel(:,:,1), vzk(:,1) )
  ! wavenumber = Nyquist, real
  tmpzk(:,2) = matmul( k3f%kernel(:,:,2), vzk(:,2) )
  !$OMP END SINGLE

  ! higher wavenumbers, complex
  !$OMP DO SCHEDULE(STATIC)
  do k = 3,k3f%nxfft-1,2
    ! real part = ReK*ReV - ImK*ImV
    tmpzk(:,k)   = matmul( k3f%kernel(:,:,k), vzk(:,k) )  &
                 - matmul( k3f%kernel(:,:,k+1), vzk(:,k+1) )
    ! imaginary part = ReK*ImV + ImK*ReV
    tmpzk(:,k+1) = matmul( k3f%kernel(:,:,k), vzk(:,k+1) )&
                 + matmul( k3f%kernel(:,:,k+1), vzk(:,k) )
  enddo
  !$OMP END DO

  !$OMP DO SCHEDULE(STATIC)
  do n = 1,k3f%nwLocal
    tmpx = - tmpzk(n,:)
    call my_rdft(-1,tmpx,k3f%m_fft)
    tau( (n-1)*k3f%nx+1 : n*k3f%nx ) = tmpx(1:k3f%nx) ! take only first half of array
  enddo
  !$OMP END DO

!-- compute normal stress

  if (allocated(k3f%kernel_n)) then
  ! Same steps as for shear stress

    !$OMP SINGLE
    tmpzk(:,1) = matmul( k3f%kernel_n(:,:,1), vzk(:,1) )
    tmpzk(:,2) = matmul( k3f%kernel_n(:,:,2), vzk(:,2) )
    !$OMP END SINGLE
    !$OMP DO SCHEDULE(STATIC)
    do k = 3,k3f%nxfft-1,2
      tmpzk(:,k)   = matmul( k3f%kernel_n(:,:,k), vzk(:,k) )  &
                   - matmul( k3f%kernel_n(:,:,k+1), vzk(:,k+1) )
      tmpzk(:,k+1) = matmul( k3f%kernel_n(:,:,k), vzk(:,k+1) )  &
                   + matmul( k3f%kernel_n(:,:,k+1), vzk(:,k) )
    enddo
    !$OMP END DO

    !$OMP DO SCHEDULE(STATIC)
    do n = 1,k3f%nwLocal
      tmpx = - tmpzk(n,:)
      call my_rdft(-1,tmpx,k3f%m_fft)
      sigma_n( (n-1)*k3f%nx+1 : n*k3f%nx ) = tmpx(1:k3f%nx)
    enddo
    !$OMP END DO

  endif

!$OMP END PARALLEL

end subroutine compute_stress_3d_fft

! ---------------------------------------------------------------------------
! Version to perform the 2D-convolution using 2D-FFTs of the velocity on the
! fault plane and a pre-computed 2D-FFT of an elastic kernel in an infinite medium.
! The kernel assumes slip is in the along-strike direction.

subroutine compute_stress_3d_fft2d(tau, k, v)

  use fftsg, only : my_rdft2

  double precision, intent(out) :: tau(:)
  type(kernel_3d_fft2d), intent(inout) :: k
  double precision, intent(in) :: v(:)

  double precision :: tmpx(k%nxfft, k%nwfft), tmpz(k%nxfft, k%nwfft)
  integer :: nw, nx, nwfft, nxfft, nw2, nw21

  ! Retrieve dimensions and half indices
  nw = k%nw
  nx = k%nx
  nwfft = k%nwfft
  nxfft = k%nxfft
  nw2 = nwfft / 2 + 1
  nw21 = nw2 + 1

  ! Store the velocity and zero-pad (faster index along-strike)
  tmpx = 0.0d0
  tmpx(1:nx,1:nw) = reshape(v, (/ nx, nw /))

  ! Compute the 2D-FFT on the velocity
  call my_rdft2(1, tmpx, k%m_fft)
  tmpz = tmpx

  ! Pointwise multiply with the FFT'd kernel
  ! Complex multiplication: do real parts first
  tmpx(1:2,1)   = k%kernel(1:2,1)   * tmpz(1:2,1)
  tmpx(1:2,nw2) = k%kernel(1:2,nw2) * tmpz(1:2,nw2)
  ! Now do higher wavenumbers
  tmpx(3::2,:) = k%kernel(3::2,:) * tmpz(3::2,:) &
               - k%kernel(4::2,:) * tmpz(4::2,:)
  tmpx(4::2,:) = k%kernel(3::2,:) * tmpz(4::2,:) &
               + k%kernel(4::2,:) * tmpz(3::2,:)
  tmpx(1,2:nw) = k%kernel(1,2:nw) * tmpz(1,2:nw) &
               - k%kernel(2,2:nw) * tmpz(2,2:nw)
  tmpx(2,2:nw) = k%kernel(1,2:nw) * tmpz(2,2:nw) &
               + k%kernel(2,2:nw) * tmpz(1,2:nw)
  ! Upper right is switched: first row is imaginary, second row is real
  tmpx(2,nw21:) = k%kernel(2,nw21:) * tmpz(2,nw21:) &
                - k%kernel(1,nw21:) * tmpz(1,nw21:)
  tmpx(1,nw21:) = k%kernel(2,nw21:) * tmpz(1,nw21:) &
                + k%kernel(1,nw21:) * tmpz(2,nw21:)

  ! Compute inverse 2D-FFT on complex product
  call my_rdft2(-1, tmpx, k%m_fft)

  ! Extract only the valid part
  tau = reshape(tmpx(1:nx,1:nw), (/ nx*nw /))

end subroutine compute_stress_3d_fft2d

end module fault_stress<|MERGE_RESOLUTION|>--- conflicted
+++ resolved
@@ -210,14 +210,10 @@
 
  ! factor 2/N from the inverse FFT convention
   k%kernel = k%kernel *2.d0/dble(k%nnfft)
-<<<<<<< HEAD
-
-=======
  
  ! symmetric stress is computed on a twice longer fault
-  if (k%symmetric) k%kernel = k%kernel / 2d0 
-  
->>>>>>> 58d547bd
+  if (k%symmetric) k%kernel = k%kernel / 2d0
+
   return
 
 100 stop 'Kernel file src/kernel_I.tab is too short. Use src/TabKernelFiniteFlt.m to create a longer one.'
@@ -458,22 +454,12 @@
   integer :: nn
 
   nn = size(v)
-<<<<<<< HEAD
+  tmp = 0d0
   if (k2f%symmetric) then
-    tmp( 1 : nn ) = v(nn:1:-1)
-    tmp( nn+1 : 2*nn ) = v
-    tmp( 2*nn+1 : k2f%nnfft ) = 0d0
-  else
-    tmp( 1 : nn ) = v
-    tmp( nn+1 : k2f%nnfft ) = 0d0
-=======
-  tmp = 0d0
-  if (k2f%symmetric) then 
     tmp(1:nn) = v(nn:1:-1)
     tmp(nn+1:2*nn) = v
   else
     tmp(1:nn) = v
->>>>>>> 58d547bd
   endif
   call my_rdft(1,tmp,k2f%m_fft)
   tmp = - k2f%kernel * tmp
