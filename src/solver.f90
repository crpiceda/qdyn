--- conflicted
+++ resolved
@@ -94,7 +94,6 @@
     dydt(2::pb%neqs) = pb%dv_dt
   endif
   yt(1::pb%neqs) = pb%theta
-<<<<<<< HEAD
   dydt(1::pb%neqs) = pb%dtheta_dt
   ! SEISMIC NOTE/WARNING: I don't know how permanent this temporary solution is,
   ! but in case it gets fixed more permanently, derivs_all.f90 needs adjustment
@@ -106,22 +105,12 @@
     yt(ind_cohesion::pb%neqs) = pb%alpha
     dydt(ind_cohesion::pb%neqs) = pb%dalpha_dt
   endif
-=======
-  if (pb%kernel%has_sigma_coupling) yt(3::pb%neqs) = pb%sigma
->>>>>>> d589f8b7
 
   ! this update of derivatives is only needed to set up the scaling (yt_scale)
   call derivs(pb%time,yt,dydt,pb)
   yt_scale=dabs(yt)+dabs(pb%dt_try*dydt)
-<<<<<<< HEAD
   ! One step
   call bsstep(yt,dydt,pb%neqs*pb%mesh%nn,pb%time,pb%dt_try,pb%acc,yt_scale,pb%dt_did,pb%dt_next,pb,ik)
-  !PG: Here is necessary a global min, or dt_next and dt_max is the same in all processors?.
-=======
-  ! One step 
-  ! NOTE: bsstep does not update dydt
-  call bsstep(yt,dydt,pb%neqs*pb%mesh%nn,pb%time,pb%dt_try,pb%acc,yt_scale,pb%dt_did,pb%dt_next,pb,ik)
->>>>>>> d589f8b7
   if (pb%dt_max >  0.d0) then
     pb%dt_try = min(pb%dt_next,pb%dt_max)
   else
@@ -143,20 +132,12 @@
   endif
 
   pb%theta = yt(1::pb%neqs)
-<<<<<<< HEAD
   pb%dtheta_dt = dydt(1::pb%neqs)
   ! SEISMIC NOTE/WARNING: I don't know how permanent this temporary solution is,
   ! but in case it gets fixed more permanently, derivs_all.f90 needs adjustment
   if (pb%features%stress_coupling == 1) then           ! Temp solution for normal stress coupling
     pb%sigma = yt(ind_stress_coupling::pb%neqs)
     pb%dsigma_dt = dydt(ind_stress_coupling::pb%neqs)
-=======
-  pb%dv_dt = dydt(2::pb%neqs)  !NOTE: dydt is not updated by bsstep
-  pb%dtheta_dt = dydt(1::pb%neqs) 
-  if (pb%kernel%has_sigma_coupling) then
-    pb%sigma = yt(3::pb%neqs)  
-    pb%dsigma_dt = dydt(3::pb%neqs)  
->>>>>>> d589f8b7
   endif
 
   if (pb%features%cohesion == 1) then
@@ -178,12 +159,7 @@
 
   type(problem_type), intent(inout) :: pb
 
-<<<<<<< HEAD
   integer :: i,ix,iw
-  double precision :: vtemp, k
-=======
-  integer :: i,ix,iw  
->>>>>>> d589f8b7
 
   ! SEISMIC: in case of the CNS model, re-compute the slip velocity with
   ! the final value of tau, sigma, and porosity. Otherwise, use the standard
