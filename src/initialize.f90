--- conflicted
+++ resolved
@@ -13,116 +13,20 @@
   use problem_class
   use mesh, only : init_mesh
   use constants, only : PI
-<<<<<<< HEAD
-  use my_mpi, only: is_MPI_parallel, is_MPI_master, my_mpi_NPROCS, gather_alli, gather_allvdouble
-  use fault_stress, only : init_kernel,nnLocalfft_perproc,nnoffset_perproc,&
-                           nnLocal_perproc,nnoffset_glob_perproc,&
-                           nwLocal_perproc,nwoffset_glob_perproc
-=======
   use my_mpi, only: is_MPI_master
   use fault_stress, only : init_kernel
->>>>>>> d589f8b7
   use output, only : ot_init, ox_init
   use friction, only : set_theta_star, friction_mu
 !!$  use omp_lib
 
   type(problem_type), intent(inout) :: pb
 
-<<<<<<< HEAD
-  integer :: TID, NTHREADS, iproc, nwLocal, nLocal, nx, &
-             nxfft, nwGlobal, nnGlobal, NPROCS
-
-! If MPI parallel, the mesh for each processor has been already read
-! from qdynxxx.in and initialized in input.f90
-! Here we gather the whole fault to compute the kernel
-  if (is_MPI_parallel()) then
-    NPROCS = my_mpi_NPROCS()
-    nwLocal = pb%mesh%nw !nw along dip taken by processor i.
-    nx = pb%mesh%nx
-    nxfft = 2*pb%mesh%nx !For the kernel
-    nLocal=nx*nwLocal !For fault nodes
-   ! Assemble the array of nwLocal_perproc taken from each processor.
-    allocate(nwLocal_perproc(0:NPROCS-1))
-    allocate(nnLocalfft_perproc(0:NPROCS-1))
-    allocate(nnLocal_perproc(0:NPROCS-1))
-   ! noffset_perproc: Allocation of the vectors sent by each processor.
-   ! This is needed to make each vector in different memory place to avoid superposition.
-    allocate(nnoffset_perproc(0:NPROCS-1))
-    allocate(nnoffset_glob_perproc(0:NPROCS-1))
-    allocate(nwoffset_glob_perproc(0:NPROCS-1))
-    nwLocal_perproc=0
-    nnLocalfft_perproc=0
-    nnLocal_perproc=0
-    nnoffset_perproc=0
-    nnoffset_glob_perproc=0
-    nwoffset_glob_perproc=0
-    if (is_mpi_master()) then
-      write(6,*) 'nwLocal_perproc:',nwLocal_perproc
-      write(6,*) 'nnLocal_perproc:',nnLocal_perproc
-      write(6,*) 'nnLocalfft_perproc:',nnLocalfft_perproc
-      write(6,*) 'nnoffset_perproc:',nnoffset_perproc
-      write(6,*) 'nnoffset_glob_perproc:',nnoffset_glob_perproc
-      write(6,*) 'nwoffset_glob_perproc:',nwoffset_glob_perproc
-    endif
-   ! Assembled array of number of points per processor and send to all processors.
-    call gather_alli(nwLocal,nwLocal_perproc)
-    call gather_alli(nwLocal*nxfft,nnLocalfft_perproc)
-    call gather_alli(nwLocal*nx,nnLocal_perproc)
-    do iproc=0,NPROCS-1
-      nnoffset_perproc(iproc)=sum(nnLocalfft_perproc(0:iproc))-nnLocalfft_perproc(iproc)
-      nnoffset_glob_perproc(iproc)=sum(nnLocal_perproc(0:iproc))-nnLocal_perproc(iproc)
-      nwoffset_glob_perproc(iproc)=sum(nwLocal_perproc(0:iproc))-nwLocal_perproc(iproc)
-    enddo
-
-   ! k%nnLocal=nnoffset_glob_perproc(MY_RANK)
-    nwGlobal=sum(nwLocal_perproc)
-    nnGlobal=nwGlobal*nx
-    pb%mesh%nnglob = nnGlobal !Needed later in the code
-    allocate(pb%mesh%xglob(nnGlobal),pb%mesh%yglob(nnGlobal),&
-             pb%mesh%zglob(nnGlobal),pb%mesh%dwglob(nwGlobal),pb%mesh%dipglob(nnGlobal))
-   ! Adding global mesh for computing the kernel(ilocal,global,nxfft)
-    call gather_allvdouble(pb%mesh%x, nLocal,pb%mesh%xglob,nnLocal_perproc, &
-                           nnoffset_glob_perproc,nnGlobal)
-    call gather_allvdouble(pb%mesh%y, nLocal,pb%mesh%yglob,nnLocal_perproc, &
-                           nnoffset_glob_perproc,nnGlobal)
-    call gather_allvdouble(pb%mesh%z, nLocal,pb%mesh%zglob,nnLocal_perproc, &
-                           nnoffset_glob_perproc,nnGlobal)
-    call gather_allvdouble(pb%mesh%dip, nLocal,pb%mesh%dipglob,nnLocal_perproc, &
-                           nnoffset_glob_perproc,nnGlobal)
-    call gather_allvdouble(pb%mesh%dw, nwLocal,pb%mesh%dwglob,nwLocal_perproc, &
-                           nwoffset_glob_perproc,nwGlobal)
-
-  else
-   ! Initialize mesh, serial
-    call init_mesh(pb%mesh)
-    pb%mesh%xglob => pb%mesh%x
-    pb%mesh%yglob => pb%mesh%y
-    pb%mesh%zglob => pb%mesh%z
-    pb%mesh%dipglob => pb%mesh%dip
-    pb%mesh%dwglob => pb%mesh%dw
-  endif
-
-  pb%v_pre = 0.d0
-  pb%v_pre2 = 0.d0
-  pb%pot_pre = 0.d0
-  pb%ox%dyn_stat = 0
-  pb%ox%dyn_stat2 = 0
-  pb%ox%dyn_count = 0
-  pb%ox%dyn_count2 = 0
-
-  !---------------------- dt_max & perturbation------------------
-!YD we may want to modify later this section to
-!impose more complicated loading/pertubation
-!functions involved: problem_class/problem_type; input/read_main
-!                    initialize/init_all;  derivs_all/derivs
-=======
 !  integer :: TID, NTHREADS
 
   call init_mesh(pb%mesh)
 
  ! dt_max & perturbation
  ! if periodic loading, set time step smaller than a fraction of loading period
->>>>>>> d589f8b7
   if (pb%Aper /= 0.d0 .and. pb%Tper > 0.d0) then
     if (pb%dt_max > 0.d0) then
       pb%dt_max = min(pb%dt_max,0.2d0*pb%Tper)
@@ -136,21 +40,17 @@
     pb%Omper = 0.d0
   endif
 
-<<<<<<< HEAD
-  !---------------------- impedance ------------------
-=======
- ! impedance 
->>>>>>> d589f8b7
+ ! impedance
   if (pb%beta > 0d0) then
     pb%zimpedance = 0.5d0*pb%smu/pb%beta
   else
     pb%zimpedance = 0.d0
   endif
   if (is_mpi_master()) write(6,*) 'Impedance = ', pb%zimpedance
-<<<<<<< HEAD
   !---------------------- impedance ------------------
 
   !---------------------- ref_value ------------------
+  pb%slip = 0d0
   call set_theta_star(pb)
 
   ! SEISMIC: the CNS model has the initial shear stress defined in the
@@ -159,7 +59,6 @@
     pb%tau_init = pb%sigma * friction_mu(pb%v,pb%theta,pb) + pb%coh
     pb%tau = pb%tau_init
   endif
-  pb%slip = 0d0
   !---------------------- ref_value -----------------
 
   !---------------------- init_value for solver -----------------
@@ -167,18 +66,6 @@
   pb%itstop = -1
   pb%it = 0
   !---------------------- init_value for solver -----------------
-=======
-
-  pb%slip = 0d0
-  call set_theta_star(pb) ! ref theta value
-  pb%tau_init = pb%sigma * friction_mu(pb%v,pb%theta,pb) + pb%coh
-  pb%tau = pb%tau_init
-
- ! init value for solver
-  pb%time = 0.d0
-  pb%itstop = -1
-  pb%it = 0
->>>>>>> d589f8b7
 
   call init_kernel(pb%lam,pb%smu,pb%mesh,pb%kernel)
   call ot_init(pb)
