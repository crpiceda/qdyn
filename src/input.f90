!qdyn input all parameters

module input

  implicit none
<<<<<<< HEAD
  private

  public :: read_main, MY_RANK, NPROCS
=======
  private 
 
  public :: read_main
>>>>>>> db24cf47

contains
!=====================================================================
! read in all parameters
!
subroutine read_main(pb)

  use problem_class
  use mesh, only : read_mesh, mesh_get_size
  use constants, only : FFT_TYPE, MPI_parallel
<<<<<<< HEAD

=======
  use my_mpi, only: MY_RANK, NPROCS, init_mpi
 
>>>>>>> db24cf47
  type(problem_type), intent(inout)  :: pb

  integer :: i,n,nsta,ista,ik
  character(len=6) :: iprocnum

  double precision :: xsta, ysta, zsta, dmin=1d0, d

  write(6,*) 'Start reading input: ...'
<<<<<<< HEAD
!PG, if MPI then read processor of each chunck
if (MPI_parallel) then
  call init_mpi()
  call world_rank(MY_RANK)
  call world_size(NPROCS)
  write(iprocnum,'(i6.6)') MY_RANK
  iprocnum=adjustl(iprocnum)
  write(6,*) 'iprocnum:', iprocnum
! Reading each chunk
  open(unit=15, FILE='qdyn'//iprocnum(1:len_trim(iprocnum))//'.in')
  call synchronize_all()
else
  open(unit=15,FILE= 'qdyn.in')
endif
=======

  if (MPI_parallel) call init_mpi()
  if (NPROCS>1) then
    !PG, if MPI then read one input file per processor
    write(iprocnum,'(i6.6)') MY_RANK
    iprocnum=adjustl(iprocnum)
    write(6,*) 'iprocnum:', iprocnum
    open(unit=15, FILE='qdyn'//iprocnum(1:len_trim(iprocnum))//'.in')
!    call synchronize_all()
  else
    open(unit=15,FILE= 'qdyn.in') 
  endif
>>>>>>> db24cf47
  call read_mesh(15,pb%mesh)
  write(6,*) '   Mesh input complete'

  if (pb%mesh%dim==2) then
    pb%kernel%kind =3+FFT_TYPE
    if (pb%mesh%nx < 4) then
      write(6,*) 'nx < 4, FFT disabled'
      pb%kernel%kind = 3
    endif
  else
      pb%kernel%kind = pb%mesh%dim+1
  endif

  select case (pb%kernel%kind)
    ! SEISMIC: in case of spring-block, allocate kernel%k2f or it may
    ! trigger a segmentation fault in output.f90::screen_init()
    case (1)
      allocate(pb%kernel%k2f)
      pb%kernel%k2f%finite = -1
    case(2)
      allocate(pb%kernel%k2f)
      read(15,*) pb%kernel%k2f%finite
    case(3)
      allocate(pb%kernel%k3)
    case(4)
      allocate(pb%kernel%k3f)
    case(5)
      allocate(pb%kernel%k3f2)
  end select

  read(15,*) pb%itheta_law
  read(15,*) pb%i_rns_law
  read(15,*) pb%kernel%i_sigma_cpl
  read(15,*) pb%neqs

!JPA neqs should not be setup explicitly by the user
!    It should be inferred from the type of problem:
!    neq=2 if problem in homogeneous medium without free surface
!    neq=3 if bimaterial problem, or with free surface (for which normal stress changes
!          are coupled to slip, the 3rd variable is the normal stress)
!YD we may want to determine the neqs and other value in matlab script, then read-in
! as far as it will not make conflict with other variables/parameters
! because matlab is using more human-like language
!However, it will be safer to deal with variable/parameters here
!--?? Leave AS IS till we complete benchmark this 2D version ??--

  read(15,*)pb%ot%ntout, pb%ot%ic, pb%ox%nxout, pb%ox%nxout_dyn,    &
            pb%ox%i_ox_seq, pb%ox%i_ox_dyn
  read(15,*)pb%beta, pb%smu, pb%lam, pb%v_th

!YD This part we may want to modify it later to be able to
!impose more complicated loading/pertubation
!functions involved: problem_class/problem_type; input/read_main
!                    initialize/init_field;  derivs_all/derivs

  read(15,*)pb%Tper, pb%Aper
  read(15,*)pb%dt_try, pb%dt_max,pb%tmax, pb%acc
  read(15,*)pb%NSTOP
  read(15,*)pb%DYN_FLAG,pb%DYN_SKIP
  read(15,*)pb%DYN_M,pb%DYN_th_on,pb%DYN_th_off
  write(6,*) '  Flags input complete'

!JPA some of these arrays should be allocated in initialize.f90,
!    unless it's better to do it here to optimize memory access

!JPA if MPI n should be the number of nodes in this processor
  n = mesh_get_size(pb%mesh)
  allocate ( pb%tau(n),     &
             pb%dtau_dt(n), pb%dsigma_dt(n), &
             pb%tau_init(n), pb%sigma(n), &
             pb%slip(n), pb%v(n), pb%dv_dt(n), &
             pb%theta(n),  pb%dtheta_dt(n),  &
             pb%a(n), pb%b(n), pb%dc(n),   &
             pb%v_pre(n), pb%v_pre2(n), &
             pb%t_rup(n), pb%tau_max(n),   &
             pb%v_max(n), pb%t_vmax(n),   &
             pb%v1(n), pb%v2(n), pb%mu_star(n),&
             pb%v_star(n), pb%theta_star(n),   &
             pb%iot(n),pb%iasp(n),pb%coh(n))

!JPA if MPI, read only the nodes of this processor
  do i=1,n
    read(15,*)pb%sigma(i), pb%v(i), pb%theta(i),  &
              pb%a(i), pb%b(i), pb%dc(i), pb%v1(i), &
              pb%v2(i), pb%mu_star(i), pb%v_star(i), &
              pb%iot(i), pb%iasp(i), pb%coh(i)
  end do

  ! <SEISMIC>
  ! Read input parameters for Chen's model. These parameters are (in order):
  !   a:                coefficient of logarithmic rate dependence
  !   mu_tilde_star:    reference friction coefficient at slowness_star
  !   slowness_star:    reference slowness (1/velocity)
  !   H:                dilatancy geometric factor
  !   phi0:             initial (reference) porosity
  !   IPS_const_diff:   pressure solution (temperature-dependent) constant
  !                     for diffusion controlled pressure solution creep
  !   IPS_const_diss1:  pressure solution (temperature-dependent) constant
  !                     for dissolution controlled pressure solution creep
  !   IPS_const_diss2:  pressure solution (temperature-dependent) constant
  !                     for dissolution controlled pressure solution creep
  !   w:                thickness of the (localised) fault zone
  !
  ! Note that these parameters are material (gouge) properties, and are
  ! generally not spatically uniform, and hence are allocatable
  ! See friction.f90 for a description of and references to Chen's model
  ! See user manual for detailed definitions of the above parameters (TODO)

  if (pb%i_rns_law == 3) then
    if (pb%itheta_law == 3) then
      allocate( pb%chen_params%a(n), pb%chen_params%mu_tilde_star(n), &
                pb%chen_params%slowness_star(n), pb%chen_params%H(n), &
                pb%chen_params%phi0(n), pb%chen_params%IPS_const_diff(n), &
                pb%chen_params%w(n) )

      do i=1,n
        read(15,*)pb%chen_params%a(i), pb%chen_params%mu_tilde_star(i), &
                  pb%chen_params%slowness_star(i), pb%chen_params%H(i), &
                  pb%chen_params%phi0(i), pb%chen_params%IPS_const_diff(i), &
                  pb%chen_params%w(i)
      end do
    elseif (pb%itheta_law == 4) then
      allocate( pb%chen_params%a(n), pb%chen_params%mu_tilde_star(n), &
                pb%chen_params%slowness_star(n), pb%chen_params%H(n), &
                pb%chen_params%phi0(n), pb%chen_params%IPS_const_diss1(n), &
                pb%chen_params%IPS_const_diss2(n), pb%chen_params%w(n) )

      do i=1,n
        read(15,*)pb%chen_params%a(i), pb%chen_params%mu_tilde_star(i), &
                  pb%chen_params%slowness_star(i), pb%chen_params%H(i), &
                  pb%chen_params%phi0(i), pb%chen_params%IPS_const_diss1(i), &
                  pb%chen_params%IPS_const_diss2(i), pb%chen_params%w(i)
      end do
    else
      write(6,*) "input.f90: incompatible theta law with chosen rate-and-state law"
      write(6,*) "If Chen's friction law is chosen, theta law must be either 3 or 4"
      write(6,*) "Pressure solution rate-limiting mechanism: 3 = diffusion, 4 = dissolution"
      stop
    endif
  endif

  ! End reading Chen's model parameters
  ! </SEISMIC>

  if (MPI_parallel) then
    allocate(pb%mesh%x(pb%mesh%nn), pb%mesh%y(pb%mesh%nn),&
             pb%mesh%z(pb%mesh%nn), pb%mesh%dip(pb%mesh%nn))
    pb%mesh%dx = pb%mesh%Lfault/pb%mesh%nx !Check if dx is needed
!Reading mesh chunck
    do i=1,n
      read(15,*) pb%mesh%x(i),pb%mesh%y(i),pb%mesh%z(i),pb%mesh%dip(i)
    enddo
  endif

  close(15)

  if (MPI_parallel) then
!Finding stations in this processor
   dmin = 10d0
   if (.not.(pb%ot%ic==1)) then !Reading stations, pb%ot%ic==1 is by default
     open(unit=200,file='stations.dat',action='read',status='unknown')
     read(200,*) nsta
     do ista=1,nsta
      read(200,*) xsta, ysta, zsta
       sta_loop: do
        do ik=1,pb%mesh%nn
         d=sqrt((pb%mesh%x(ik)-xsta)**2+(pb%mesh%y(ik)-ysta)**2+(pb%mesh%z(ik)-zsta)**2)
         if (d<=dmin) then
           pb%ot%ic=ik
           write(6,*) 'processor:',MY_RANK,' Station found, index:',ik
           pb%station_found=.true.
           exit sta_loop
         endif
         if (ik==pb%mesh%nn) exit sta_loop
        enddo
       enddo sta_loop
      close(200)
     enddo
   endif
  endif

  write(6,*) 'Input complete'

end subroutine read_main


end module input<|MERGE_RESOLUTION|>--- conflicted
+++ resolved
@@ -3,15 +3,9 @@
 module input
 
   implicit none
-<<<<<<< HEAD
   private
 
-  public :: read_main, MY_RANK, NPROCS
-=======
-  private 
- 
   public :: read_main
->>>>>>> db24cf47
 
 contains
 !=====================================================================
@@ -22,12 +16,8 @@
   use problem_class
   use mesh, only : read_mesh, mesh_get_size
   use constants, only : FFT_TYPE, MPI_parallel
-<<<<<<< HEAD
-
-=======
   use my_mpi, only: MY_RANK, NPROCS, init_mpi
- 
->>>>>>> db24cf47
+
   type(problem_type), intent(inout)  :: pb
 
   integer :: i,n,nsta,ista,ik
@@ -36,22 +26,6 @@
   double precision :: xsta, ysta, zsta, dmin=1d0, d
 
   write(6,*) 'Start reading input: ...'
-<<<<<<< HEAD
-!PG, if MPI then read processor of each chunck
-if (MPI_parallel) then
-  call init_mpi()
-  call world_rank(MY_RANK)
-  call world_size(NPROCS)
-  write(iprocnum,'(i6.6)') MY_RANK
-  iprocnum=adjustl(iprocnum)
-  write(6,*) 'iprocnum:', iprocnum
-! Reading each chunk
-  open(unit=15, FILE='qdyn'//iprocnum(1:len_trim(iprocnum))//'.in')
-  call synchronize_all()
-else
-  open(unit=15,FILE= 'qdyn.in')
-endif
-=======
 
   if (MPI_parallel) call init_mpi()
   if (NPROCS>1) then
@@ -62,9 +36,8 @@
     open(unit=15, FILE='qdyn'//iprocnum(1:len_trim(iprocnum))//'.in')
 !    call synchronize_all()
   else
-    open(unit=15,FILE= 'qdyn.in') 
-  endif
->>>>>>> db24cf47
+    open(unit=15,FILE= 'qdyn.in')
+  endif
   call read_mesh(15,pb%mesh)
   write(6,*) '   Mesh input complete'
 
