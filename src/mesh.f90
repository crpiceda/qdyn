module mesh

  implicit none
  private

  type mesh_type
    integer :: dim = 0  ! dim = 1, 2 ,3 ~xD
<<<<<<< HEAD
    integer :: nx, nw, nn, nnglob ! along-strike, along-dip, total grid number
    double precision :: dx !along-strike grid size(constant)
=======
    integer :: nx, nw, nn, nnglob, nwglob ! along-strike, along-dip, total grid number
    double precision :: dx !along-strike grid size(constant)  
>>>>>>> d589f8b7
    double precision :: Lfault, W, Z_CORNER ! fault length, width, lower-left corner z (follow Okada's convention)
    double precision, allocatable :: DIP_W(:) !along-dip grid size and dip (adjustable), nw count
    double precision, pointer :: x(:), y(:), z(:), dip(:), dw(:) !coordinates, dip and along-dip size of every grid (nx*nw count)
    double precision, pointer :: xglob(:), yglob(:), zglob(:), dipglob(:), dwglob(:) ! same on global grid (nx*nwglobal count)
  end type mesh_type

  integer, allocatable, save :: nnLocal_perproc(:),nnoffset_glob_perproc(:)

  public :: mesh_type, read_mesh, init_mesh, mesh_get_size
  public :: nnLocal_perproc, nnoffset_glob_perproc

contains

!=============================================================
subroutine read_mesh(iin,m)

  type(mesh_type), intent(inout) :: m
  integer, intent(in) :: iin

  integer :: i

  ! problem dimension (1D, 2D or 3D), mesh type
  read(iin,*) m%dim

  !spring-block or 2d problem
  select case (m%dim)

  case(0,1)
    read(iin,*) m%nn
    read(iin,*) m%Lfault, m%W

  case(2) !3d problem
    read(iin,*) m%nx,m%nw
    m%nn = m%nx * m%nw
    read(iin,*) m%Lfault, m%W , m%Z_CORNER   ! JPA m%W is not used in this case, remove it
    allocate(m%dw(m%nw), m%DIP_W(m%nw))
    do i=1,m%nw
      read(iin,*) m%dw(i), m%DIP_W(i)
    end do

  case default
    write(6,*) 'mesh dimension should be 0, 1 or 2'

  end select

  if (m%dim==0) m%nn = 1

end subroutine read_mesh

!=============================================================
function mesh_get_size(m) result(n)
  type(mesh_type), intent(inout) :: m
  integer :: n
  n = m%nn
end function mesh_get_size

!=============================================================

subroutine init_mesh(m)

  type(mesh_type), intent(inout) :: m

  write(6,*) 'Initializing mesh ...'

  select case (m%dim)
    case(0); call init_mesh_0D(m)
    case(1); call init_mesh_1D(m)
    case(2); call init_mesh_2D(m)
    case(4); call init_mesh_2D(m)
  end select

end subroutine init_mesh

!--------------------------------------------------------
! Spring-block System
subroutine init_mesh_0D(m)

  type(mesh_type), intent(inout) :: m

  write(6,*) 'Spring-block System'
  allocate(m%x(m%nn), m%y(m%nn), m%z(m%nn))
  m%dx = m%Lfault
  m%x = 0d0
  m%y = 0d0
  m%z = 0d0

end subroutine init_mesh_0D

!--------------------------------------------------------
! 1D fault, uniform grid
subroutine init_mesh_1D(m)

  type(mesh_type), intent(inout) :: m

  integer :: i

  write(6,*) '1D fault, uniform grid'
  m%dx = m%Lfault/m%nn
  allocate(m%x(m%nn), m%y(m%nn), m%z(m%nn))
  do i=1,m%nn
    m%x(i) = (i-m%nn*0.5d0-0.5d0)*m%dx
    ! Assuming nn is even (usually a power of 2),
    ! the center of the two middle elements (i=nn/2 and nn/2+1)
    ! are located at x=-dx/2 and x=dx/2, respectively
    m%y(i) = 0d0
    m%z(i) = 0d0
  enddo

end subroutine init_mesh_1D

!--------------------------------------------------------
  ! 2D fault, uniform grid along-strike
  ! Assumptions:
  !   + the fault trace is parallel to x
  !   + the lower "left" corner of the fault is at (0,0,Z_CORNER)
  !   + z is negative downwards (-depth)
  ! Storage scheme: faster index runs along-strike (x)
subroutine init_mesh_2D(m)

  use constants, only : PI
  use my_mpi, only: is_MPI_parallel, my_mpi_NPROCS, gather_alli, gather_allvdouble

  type(mesh_type), intent(inout) :: m

  double precision :: cd, sd, cd0, sd0
  integer :: i, j, j0
  integer :: iproc, nwLocal, nnLocal, nwGlobal, nnGlobal, NPROCS
  integer, allocatable :: nwLocal_perproc(:), nwoffset_glob_perproc(:)

  write(6,*) '2D fault, uniform grid along-strike'
  
if (.not.is_MPI_parallel()) then

  m%dx = m%Lfault/m%nx
  allocate(m%x(m%nn), m%y(m%nn), m%z(m%nn), m%dip(m%nn))

  ! set x, y, z, dip of first row
  cd = cos(m%DIP_W(1)/180d0*PI)
  sd = sin(m%DIP_W(1)/180d0*PI)
  do j = 1,m%nx
    m%x(j) = 0d0+(0.5d0+dble(j-1))*m%dx
  end do
  m%y(1:m%nx) = 0d0+0.5d0*m%dw(1)*cd
  m%z(1:m%nx) = m%Z_CORNER+0.5d0*m%dw(1)*sd
  m%dip(1:m%nx) = m%DIP_W(1)

  ! set x, y, z, dip of row 2 to nw
  do i = 2,m%nw
    cd0 = cd
    sd0 = sd
    cd = cos(m%DIP_W(i)/180d0*PI)
    sd = sin(m%DIP_W(i)/180d0*PI)
    j0 = (i-1)*m%nx
    m%x(j0+1:j0+m%nx) = m%x(1:m%nx)
    m%y(j0+1:j0+m%nx) = m%y(j0) + 0.5d0*m%dw(i-1)*cd0 + 0.5d0*m%dw(i)*cd
    m%z(j0+1:j0+m%nx) = m%z(j0) + 0.5d0*m%dw(i-1)*sd0 + 0.5d0*m%dw(i)*sd
<<<<<<< HEAD
    write(66,*) m%z(j0+1:j0+m%nx)
=======
!    write(66,*) m%z(j0+1:j0+m%nx) !JPA Who is using this? Shall we remove it?
>>>>>>> d589f8b7
    m%dip(j0+1:j0+m%nx) = m%DIP_W(i)
  end do

    m%xglob => m%x
    m%yglob => m%y
    m%zglob => m%z
    m%dipglob => m%dip
    m%dwglob => m%dw

else
! If MPI parallel, the mesh for each processor has been already read
! from qdynxxx.in and initialized in input.f90
! Here we gather the whole fault to compute the kernel
    NPROCS = my_mpi_NPROCS()

    nwLocal = m%nw
    allocate(nwLocal_perproc(0:NPROCS-1))
    call gather_alli(nwLocal,nwLocal_perproc)
    allocate(nwoffset_glob_perproc(0:NPROCS-1))
    do iproc=0,NPROCS-1
      nwoffset_glob_perproc(iproc)=sum(nwLocal_perproc(0:iproc))-nwLocal_perproc(iproc)
    enddo
    nwGlobal=sum(nwLocal_perproc)

    nnLocal= m%nx*nwLocal
    allocate(nnLocal_perproc(0:NPROCS-1))
    nnLocal_perproc = nwLocal_perproc * m%nx
    allocate(nnoffset_glob_perproc(0:NPROCS-1))
    nnoffset_glob_perproc = nwoffset_glob_perproc * m%nx
    nnGlobal=nwGlobal*m%nx
    m%nnglob = nnGlobal

   ! global mesh for computing the kernel and for outputs
    allocate(m%xglob(nnGlobal),m%yglob(nnGlobal),&
             m%zglob(nnGlobal),m%dwglob(nwGlobal),m%dipglob(nnGlobal))
    call gather_allvdouble(m%x, nnLocal,m%xglob,nnLocal_perproc,nnoffset_glob_perproc,nnGlobal)
    call gather_allvdouble(m%y, nnLocal,m%yglob,nnLocal_perproc,nnoffset_glob_perproc,nnGlobal)
    call gather_allvdouble(m%z, nnLocal,m%zglob,nnLocal_perproc,nnoffset_glob_perproc,nnGlobal)
    call gather_allvdouble(m%dip, nnLocal,m%dipglob,nnLocal_perproc,nnoffset_glob_perproc,nnGlobal)
    call gather_allvdouble(m%dw, nwLocal,m%dwglob,nwLocal_perproc,nwoffset_glob_perproc,nwGlobal)

endif

end subroutine init_mesh_2D

end module mesh<|MERGE_RESOLUTION|>--- conflicted
+++ resolved
@@ -5,13 +5,8 @@
 
   type mesh_type
     integer :: dim = 0  ! dim = 1, 2 ,3 ~xD
-<<<<<<< HEAD
-    integer :: nx, nw, nn, nnglob ! along-strike, along-dip, total grid number
+    integer :: nx, nw, nn, nnglob, nwglob ! along-strike, along-dip, total grid number
     double precision :: dx !along-strike grid size(constant)
-=======
-    integer :: nx, nw, nn, nnglob, nwglob ! along-strike, along-dip, total grid number
-    double precision :: dx !along-strike grid size(constant)  
->>>>>>> d589f8b7
     double precision :: Lfault, W, Z_CORNER ! fault length, width, lower-left corner z (follow Okada's convention)
     double precision, allocatable :: DIP_W(:) !along-dip grid size and dip (adjustable), nw count
     double precision, pointer :: x(:), y(:), z(:), dip(:), dw(:) !coordinates, dip and along-dip size of every grid (nx*nw count)
@@ -142,7 +137,7 @@
   integer, allocatable :: nwLocal_perproc(:), nwoffset_glob_perproc(:)
 
   write(6,*) '2D fault, uniform grid along-strike'
-  
+
 if (.not.is_MPI_parallel()) then
 
   m%dx = m%Lfault/m%nx
@@ -168,11 +163,7 @@
     m%x(j0+1:j0+m%nx) = m%x(1:m%nx)
     m%y(j0+1:j0+m%nx) = m%y(j0) + 0.5d0*m%dw(i-1)*cd0 + 0.5d0*m%dw(i)*cd
     m%z(j0+1:j0+m%nx) = m%z(j0) + 0.5d0*m%dw(i-1)*sd0 + 0.5d0*m%dw(i)*sd
-<<<<<<< HEAD
-    write(66,*) m%z(j0+1:j0+m%nx)
-=======
 !    write(66,*) m%z(j0+1:j0+m%nx) !JPA Who is using this? Shall we remove it?
->>>>>>> d589f8b7
     m%dip(j0+1:j0+m%nx) = m%DIP_W(i)
   end do
 
